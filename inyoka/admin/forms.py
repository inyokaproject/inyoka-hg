--- conflicted
+++ resolved
@@ -143,11 +143,11 @@
     position = forms.IntegerField(label=u'Position', initial=0)
 
 
-<<<<<<< HEAD
 class EditStyleForm(forms.Form):
     styles = forms.CharField(label=u'Styles', widget=forms.Textarea(
                              attrs={'rows': 20}), required=False)
-=======
+
+
 class EditEventForm(forms.Form):
     name = forms.CharField(label=u'Name', max_length=50)
     date = forms.DateField(label=u'Datum', input_formats=DATE_INPUT_FORMATS)
@@ -164,4 +164,3 @@
     location_long = forms.DecimalField(label=u'Koordinaten (Breite)',
                                       required=False,
                                       min_value=-90, max_value=90)
->>>>>>> 99f0d7ed
