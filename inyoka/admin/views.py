--- conflicted
+++ resolved
@@ -463,9 +463,6 @@
     }
 
 
-<<<<<<< HEAD
-=======
-@require_manager
 @templated('admin/forums_edit.html')
 def forums_edit(request, slug=None):
     """
@@ -522,9 +519,6 @@
         'form': form,
     }
 
-
-@require_manager
->>>>>>> 2f072a30
 @templated('admin/users.html')
 def users(request):
     if request.method == 'POST':
