--- conflicted
+++ resolved
@@ -24,14 +24,9 @@
 from inyoka.utils.pagination import Pagination
 from inyoka.admin.forms import EditStaticPageForm, EditArticleForm, \
                                EditBlogForm, EditCategoryForm, EditIconForm, \
-<<<<<<< HEAD
-                               ConfigurationForm, EditUserForm, EditDateForm, \
+                               ConfigurationForm, EditUserForm, EditEventForm, \
                                EditForumForm, EditGroupForm, CreateUserForm, \
                                EditStyleForm
-=======
-                               ConfigurationForm, EditUserForm, EditEventForm,\
-                               EditForumForm, EditGroupForm, CreateUserForm
->>>>>>> 99f0d7ed
 from inyoka.portal.models import StaticPage, Event
 from inyoka.portal.user import User, Group
 from inyoka.portal.utils import require_manager
@@ -789,22 +784,7 @@
     }
 
 
-<<<<<<< HEAD
-@require_manager
-@templated('admin/styles.html')
-def styles(request):
-    key = 'markup_styles'
-    if request.method == 'POST':
-        form = EditStyleForm(request.POST)
-        if form.is_valid():
-            storage[key] = form.data['styles']
-            flash(u'Das Stylesheet wurde erfolgreich gespeichert', True)
-    else:
-        form = EditStyleForm(initial={'styles': storage.get(key, u'')})
-    return {
-        'form': form
-    }
-=======
+@require_manager
 @templated('admin/event_edit.html')
 def event_edit(request, id=None):
     if request.method == 'POST':
@@ -831,5 +811,19 @@
         else:
             form = EditEventForm()
     return {'form': form}
-    
->>>>>>> 99f0d7ed
+
+@require_manager
+@templated('admin/styles.html')
+def styles(request):
+    key = 'markup_styles'
+    if request.method == 'POST':
+        form = EditStyleForm(request.POST)
+        if form.is_valid():
+            storage[key] = form.data['styles']
+            flash(u'Das Stylesheet wurde erfolgreich gespeichert', True)
+    else:
+        form = EditStyleForm(initial={'styles': storage.get(key, u'')})
+    return {
+        'form': form
+    }
+
