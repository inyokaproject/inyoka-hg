#-*- coding: utf-8 -*-
"""
    inyoka.portal.admin
    ~~~~~~~~~~~~~~~~~~~

    This module holds the admin views.

    :copyright: 2008 by Christopher Grebs, Benjamin Wiegand.
    :license: GNU GPL.
"""
from datetime import datetime
from django.http import HttpResponse, HttpResponseRedirect
from django.newforms.models import model_to_dict
from inyoka.utils import slugify
from inyoka.utils.http import templated
from inyoka.utils.urls import url_for, href
from inyoka.utils.flashing import flash
from inyoka.utils.html import escape
from inyoka.utils.sortable import Sortable
from inyoka.utils.storage import storage
from inyoka.utils.pagination import Pagination
from inyoka.admin.forms import EditStaticPageForm, EditArticleForm, \
                               EditBlogForm, EditCategoryForm, EditIconForm, \
                               ConfigurationForm, EditUserForm, EditDateForm, \
                               EditForumForm
from inyoka.portal.models import StaticPage, CalendarItem
from inyoka.portal.user import User
from inyoka.planet.models import Blog
from inyoka.ikhaya.models import Article, Suggestion, Category, Icon
from inyoka.forum.models import Forum


@templated('admin/index.html')
def index(request):
    return {}


@templated('admin/configuration.html')
def config(request):
    if request.method == 'POST':
        form = ConfigurationForm(request.POST)
        if form.is_valid():
            data = form.cleaned_data
            for key in ('global_message',):
                storage[key] = data[key]
            flash(u'Die Einstellungen wurden gespeichert.', True)
    else:
        form = ConfigurationForm(initial=storage.get_many(['global_message']))
    return {
        'form': form
    }


@templated('admin/pages.html')
def pages(request):
    sortable = Sortable(StaticPage.objects.all(), request.GET, '-key')
    return {
        'table': sortable,
        'pages': sortable.get_objects(),
    }


@templated('admin/pages_edit.html')
def pages_edit(request, page=None):
    if page:
        page = StaticPage.objects.get(key=page)
        form = EditStaticPageForm(model_to_dict(page))
    else:
        form = EditStaticPageForm()

    if request.method == 'POST':
        form = EditStaticPageForm(request.POST)
        if form.is_valid():
            data = form.cleaned_data
            title = data['title']
            key = data['key'] or slugify(title)
            content = data['content']
            if not page:
                page = StaticPage(
                    key=key,
                    title=title,
                    content=content
                )
                flash(u'Die Seite „<a href="%s">%s</a>“ '
                      u'wurde erfolgreich erstellt.' % (
                        url_for(page), escape(page.title)))
            else:
                page.key = key
                page.title = title
                page.content = content
                flash(u'Die Seite „<a href="%s">%s</a>“ '
                      u'wurde erfolgreich editiert.' % (
                        url_for(page), escape(page.title)))
            page.save()
            return HttpResponseRedirect(href('admin', 'pages'))

    return {
        'form': form,
        'page': page
    }


def pages_delete(request, page_key):
    if not page_key:
        flash(u'Es wurde keine Seite zum löschen ausgewählt.')
    page = StaticPage.objects.get(key=page_key)
    if request.method == 'POST':
        if 'message-yes' in request.POST:
            page.delete()
            flash(u'Die Seite „%s“ wurde erfolgreich gelöscht'
                  % page.title)
    else:
        flash(u'Möchtest du die Seite „%s“ wirklich löschen?'
              % escape(page.title), dialog=True,
              dialog_url=href('admin', 'pages', 'delete', page_key))
    return HttpResponseRedirect(href('admin', 'pages'))


@templated('admin/planet.html')
def planet(request):
    return {
        'blogs': Blog.objects.all(),
    }


@templated('admin/planet_edit.html')
def planet_edit(request, blog=None):
    if blog:
        blog = Blog.objects.get(id=blog)

    if request.method == 'POST':
        form = EditBlogForm(request.POST, request.FILES)
        if form.is_valid():
            d = form.cleaned_data
            if not blog:
                blog = Blog(**d)
            else:
                for k in ('name', 'description', 'blog_url', 'feed_url'):
                    setattr(blog, k, d[k])
            if d['delete_icon']:
                blog.delete_icon()
            if d['icon']:
                blog.save_icon(d['icon'])
            blog.save()
            if not blog:
                flash(u'Der Blog „<a href="%s">%s</a>“ '
                      u'wurde erfolgreich erstellt.' % (
                        url_for(blog), escape(blog.name)))
            else:
                flash(u'Der Blog „<a href="%s">%s</a>“ '
                      u'wurde erfolgreich editiert.' % (
                        url_for(blog), escape(blog.name)))
            return HttpResponseRedirect(href('admin', 'planet'))
    else:
        if blog:
            form = EditBlogForm(initial=model_to_dict(blog))
        else:
            form = EditBlogForm()

    return {
        'form': form,
        'blog': blog
    }


@templated('admin/ikhaya.html')
def ikhaya(request):
    pass


@templated('admin/ikhaya_articles.html')
def ikhaya_articles(request, page=1):
    sortable = Sortable(Article.objects.all(), request.GET, '-pub_date')
    pagination = Pagination(request, sortable.get_objects(), page, 25)
    return {
        'table': sortable,
        'articles': list(pagination.get_objects()),
        'pagination': pagination.generate()
    }


@templated('admin/ikhaya_article_edit.html')
def ikhaya_article_edit(request, article=None, suggestion_id=None):
    """
    Display an interface to let the user create or edit an article.
    If `suggestion_id` is given, the new ikhaya article is based on a special
    article suggestion made by a user. After saving it, the suggestion will be
    deleted automatically.
    """
    def _add_field_choices():
        categories = [(c.id, c.name) for c in Category.objects.all()]
        icons = [(i.id, i.identifier) for i in Icon.objects.all()]
        form.fields['icon'].choices = icons
        form.fields['category'].choices = categories

    if article:
        article = Article.objects.get(slug=article)

    if request.method == 'POST':
        form = EditArticleForm(request.POST)
        _add_field_choices()
        if form.is_valid():
            data = form.cleaned_data
            data['category_id'] = data.pop('category')
            data['icon_id'] = data.pop('icon')
            if not article:
                article = Article(**form.cleaned_data)
                article.save()
                if suggestion_id:
                    Suggestion.objects.delete([suggestion_id])
                flash('Der Artikel wurde erstellt.', True)
            else:
                changed = False
                for k in data:
                    if article.__getattribute__(k) != data[k]:
                        article.__setattr__(k, data[k])
                        changed = True
                if changed:
                    article.updated = datetime.now()
                    article.save()
                    flash(u'Der Artikel wurde geändert.', True)
                else:
                    flash(u'Der Artikel wurde nicht verändert')
            return HttpResponseRedirect(href('admin', 'ikhaya', 'articles'))
    else:
        initial = {}
        if article:
            initial = {
                'subject': article.subject,
                'intro': article.intro,
                'text': article.text,
                'author': article.author,
                'category': article.category,
                'icon': article.icon,
                'pub_date': article.pub_date,
                'public': article.public,
                'slug': article.slug
            }
        elif suggestion_id:
            suggestion = Suggestion.objects.get(id=suggestion_id)
            initial = {
                'subject': suggestion.title,
                'text':    suggestion.text,
                'intro':   suggestion.intro
            }
        form = EditArticleForm(initial=initial)
        _add_field_choices()

    category_icons = dict((c.id, c.icon_id) for c in Category.objects.all())
    return {
        'form': form,
        'category_icons': category_icons,
        'article': article
    }


@templated('admin/ikhaya_categories.html')
def ikhaya_categories(request):
    sortable = Sortable(Category.objects.all(), request.GET, '-name')
    return {
        'table': sortable
    }


@templated('admin/ikhaya_category_edit.html')
def ikhaya_category_edit(request, category=None):
    """
    Display an interface to let the user create or edit an category.
    """
    def _add_field_choices():
        icons = [(i.id, i.identifier) for i in Icon.objects.all()]
        form.fields['icon'].choices = icons

    if category:
        category = Category.objects.get(slug=category)

    if request.method == 'POST':
        form = EditCategoryForm(request.POST)
        _add_field_choices()
        if form.is_valid():
            data = form.cleaned_data
            data['icon_id'] = data.pop('icon')
            if not category:
                category = Category(**form.cleaned_data)
                category.save()
                flash(u'Die Kategorie wurde erstellt', True)
            else:
                for k in data:
                    if category.__getattribute__(k) != data[k]:
                        category.__setattr__(k, data[k])
                category.save()
                flash(u'Die Kategorie wurde geändert.', True)
            return HttpResponseRedirect(href('admin', 'ikhaya', 'categories'))
    else:
        initial = {}
        if category:
            initial = {
                'name': category.name,
                'icon': category.icon_id
            }
        form = EditCategoryForm(initial=initial)
        _add_field_choices()

    return {
        'form': form,
        'category': category
    }


@templated('admin/ikhaya_icons.html')
def ikhaya_icons(request):
    sortable = Sortable(Icon.objects.all(), request.GET, 'identifier')
    return {
        'table': sortable
    }


@templated('admin/ikhaya_icon_edit.html')
def ikhaya_icon_edit(request, icon=None):
    """
    Display an interface to let the user create or edit an icon.
    """
    if icon:
        icon = Icon.objects.get(identifier=icon)

    if request.method == 'POST':
        form = EditIconForm(request.POST, request.FILES)
        if form.is_valid():
            data = form.cleaned_data
            if not icon:
                icon = Icon()
            icon.identifier  = data['identifier']
            icon.save_img_file(data['img'].filename, data['img'].content)
            icon.save()
            flash(u'Das Icon wurde geändert.', True)
            return HttpResponseRedirect(href('admin', 'ikhaya', 'icons'))
    else:
        initial = {}
        if icon:
            initial = {
                'identifier': icon.identifier
            }
        form = EditIconForm(initial=initial)

    return {
        'form': form,
        'icon': icon
    }

<<<<<<< HEAD

@templated('admin/forums.html')
def forums(request):
    sortable = Sortable(Forum.objects.all(), request.GET, '-name')
    return {
        'table': sortable
    }


=======
>>>>>>> 85b81a78
@templated('admin/forums_edit.html')
def forums_edit(request, slug=None):
    """
    Display an interface to let the user create or edit an forum .
    If `suggestion_id` is given, the new forum is based on a special
    article suggestion made by a user. After saving it, the suggestion will be
    deleted automatically.
    """

    def _add_field_choices():
        categories = [(c.id, c.name) for c in Forum.objects.all()]
        form.fields['parent'].choices = [(-1,"Kategorie")] + categories
    def _check_forum_slug():
        try:
            Forum.objects.get(slug=data['slug'])
            flash(u'Slug nichts gut')
            return {  'form': form }
        except Forum.DoesNotExist:
            f.slug = data['slug']

    def _issubforum(forum, parentforum):
        if forum == parentforum:
            return False
        for parent in Forum.objects.filter(parent=forum):
            if not _issubforum(parent, parentforum):
                return False
        return True

    if request.method == 'POST':
        form = EditForumForm(request.POST)
        _add_field_choices()
        if form.is_valid():
            data = form.cleaned_data
            if slug is None:
                f = Forum()
            else:
                f = Forum.objects.get(slug=slug)
            f.name = data['name']
            if slug is None:
                _check_forum_slug()
            else:
                if f.slug != slug:
                    _check_forum_slug()
            f.description = data['description']
            try:
                if int(data['parent']) != -1:
                    if _issubforum(f, Forum.objects.get(id=data['parent'])):
                        f.parent = Forum.objects.get(id=data['parent'])
                    else:
                        flash(u'Der ausgewählte Parent ist ein Sub-Forum dieses Forums')
                        return {  'form': form }
                f.save()
                flash(u'Das Forum wurde erfolgreich angepasst, bzw angelegt')
            except Forum.DoesNotExist:
                flash(u'Forum %s existiert nicht' %data['parent'])
                return {  'form': form }
            return HttpResponseRedirect(href('admin', 'forum'))

    else:
        if slug is None:
            form = EditForumForm()
        else:
            f = Forum.objects.get(slug=slug)
            form = EditForumForm({
                'name': f.name,
                'slug': f.slug,
                'description': f.description,
                'parent': f.parent
            })
        _add_field_choices()
    return {
        'form': form,


@templated('admin/forums.html')
def forums(request):
    sortable = Sortable(Forum.objects.all(), request.GET, '-name')
    return {
        'table': sortable
    }

<<<<<<< HEAD

@templated('admin/forums_edit.html')
def forums_edit(request, slug=None):
    """
    Display an interface to let the user create or edit an forum .
    If `suggestion_id` is given, the new forum is based on a special
    article suggestion made by a user. After saving it, the suggestion will be
    deleted automatically.
    """

    def _add_field_choices():
        categories = [(c.id, c.name) for c in Forum.objects.all()]
        form.fields['parent'].choices = [(-1,"Kategorie")] + categories

    if request.method == 'POST':
        form = EditForumForm(request.POST)
        _add_field_choices()
        if form.is_valid():
            data = form.cleaned_data
            if slug is None:
                f = Forum()
            else:
                f = Forum.objects.get(slug=slug)
            f.name = data['name']
            try:
                Forum.objects.get(slug=data['slug'])
                flash(u'Slug nichts gut')
                return {  'form': form }
            except Forum.DoesNotExist:
                f.slug = data['slug']
            f.description = data['description']
            try:
                if int(data['parent']) != -1:
                    f.parent = Forum.objects.get(id=data['parent'])
                f.save()
                flash(u'Das Forum wurde erfolgreich angepasst, bzw angelegt')
            except Forum.DoesNotExist:
                flash(u'Forum %s existiert nicht' %data['parent'])
                return {  'form': form }
            return HttpResponseRedirect(href('admin', 'forum'))

    else:
        if slug is None:
            form = EditForumForm()
        else:
            f = Forum.objects.get(slug=slug)
            form = EditForumForm({
                'name': f.name,
                'slug': f.slug,
                'description': f.description,
                'parent': f.parent
            })
        _add_field_choices()
    return {
        'form': form,
    }


=======
>>>>>>> 85b81a78
@templated('admin/users.html')
def users(request):
    if 'q' in request.GET:
        try:
            user = User.objects.get(username=request.GET.get('q'))
        except User.DoesNotExist:
            flash(u'Der Benutzer %s existiert nicht.' % request.GET.get('q'))
        else:
            return HttpResponseRedirect(href('admin', 'users', user.username))
    return {}


def _on_search_user_query(request):
    #XXX: cache the results?
    qs = User.objects.filter(username__startswith=request.GET.get('q', ''))
    return HttpResponse('\n'.join(
        x.username for x in qs
    ))


@templated('admin/edit_user.html')
def edit_user(request, username):
    user = User.objects.filter(username=username).select_related()
    values = user.values()[0]
    form = EditUserForm(values)
    if request.method == 'POST':
        form = EditUserForm(request.POST, request.FILES)
        if form.is_valid():
            data = form.cleaned_data
            user = user.get()
            for key in ('username', 'password', 'is_active', 'date_joined',
                        'website', 'interests', 'location', 'jabber', 'icq',
                        'msn', 'aim', 'yim', 'signature', 'coordinates',
                        'post_count'):
                setattr(user, key, data[key])
                if data['avatar']:
                    user.save_avatar(data['avatar'])
                user.save()
            flash(
                u'Das Benutzerprofil von "%s" wurde erfolgreich aktualisiert!'
                % user.username, True)
            if user.username != username:
                return HttpResponseRedirect(href('admin', 'users', user.username))
        else:
            flash(u'Es sind Fehler aufgetreten, bitte behebe sie!')
    return {
        'form': form
    }


@templated('admin/ikhaya_dates.html')
def ikhaya_dates(request):
    sortable = Sortable(CalendarItem.objects.all(), request.GET, 'title')
    return {
        'table': sortable
    }


@templated('admin/ikhaya_date_edit.html')
def ikhaya_date_edit(request, date=None):
    """
    Display an interface to let the user create or edit a date.
    """
    if date:
        date = CalendarItem.objects.get(id=date)
    if request.method == 'POST':
        form = EditDateForm(request.POST)
        if form.is_valid():
            data = form.cleaned_data
            if not date:
                date = CalendarItem()
            date.date = data['date']
            date.title = data['title']
            date.author_id = request.user.id
            date.description = data['description']
            date.save()
            flash(u'Der Termin wurde geändert.', True)
            return HttpResponseRedirect(href('admin', 'ikhaya', 'dates'))
    else:
        initial = {}
        if date:
            initial = {
                'title': date.title,
                'description': date.description,
                'date': date.date
            }
        form = EditDateForm(initial=initial)

    return {
        'form': form,
        'date': date
    }<|MERGE_RESOLUTION|>--- conflicted
+++ resolved
@@ -29,7 +29,6 @@
 from inyoka.ikhaya.models import Article, Suggestion, Category, Icon
 from inyoka.forum.models import Forum
 
-
 @templated('admin/index.html')
 def index(request):
     return {}
@@ -347,8 +346,6 @@
         'icon': icon
     }
 
-<<<<<<< HEAD
-
 @templated('admin/forums.html')
 def forums(request):
     sortable = Sortable(Forum.objects.all(), request.GET, '-name')
@@ -356,9 +353,6 @@
         'table': sortable
     }
 
-
-=======
->>>>>>> 85b81a78
 @templated('admin/forums_edit.html')
 def forums_edit(request, slug=None):
     """
@@ -379,14 +373,6 @@
         except Forum.DoesNotExist:
             f.slug = data['slug']
 
-    def _issubforum(forum, parentforum):
-        if forum == parentforum:
-            return False
-        for parent in Forum.objects.filter(parent=forum):
-            if not _issubforum(parent, parentforum):
-                return False
-        return True
-
     if request.method == 'POST':
         form = EditForumForm(request.POST)
         _add_field_choices()
@@ -405,11 +391,7 @@
             f.description = data['description']
             try:
                 if int(data['parent']) != -1:
-                    if _issubforum(f, Forum.objects.get(id=data['parent'])):
-                        f.parent = Forum.objects.get(id=data['parent'])
-                    else:
-                        flash(u'Der ausgewählte Parent ist ein Sub-Forum dieses Forums')
-                        return {  'form': form }
+                    f.parent = Forum.objects.get(id=data['parent'])
                 f.save()
                 flash(u'Das Forum wurde erfolgreich angepasst, bzw angelegt')
             except Forum.DoesNotExist:
@@ -431,16 +413,13 @@
         _add_field_choices()
     return {
         'form': form,
-
-
+    }
 @templated('admin/forums.html')
 def forums(request):
     sortable = Sortable(Forum.objects.all(), request.GET, '-name')
     return {
         'table': sortable
     }
-
-<<<<<<< HEAD
 
 @templated('admin/forums_edit.html')
 def forums_edit(request, slug=None):
@@ -498,9 +477,6 @@
         'form': form,
     }
 
-
-=======
->>>>>>> 85b81a78
 @templated('admin/users.html')
 def users(request):
     if 'q' in request.GET:
@@ -539,9 +515,7 @@
                 if data['avatar']:
                     user.save_avatar(data['avatar'])
                 user.save()
-            flash(
-                u'Das Benutzerprofil von "%s" wurde erfolgreich aktualisiert!'
-                % user.username, True)
+            flash(u'Das Benutzerprofil von "%s" wurde erfolgreich aktualisiert!' % user.username, True)
             if user.username != username:
                 return HttpResponseRedirect(href('admin', 'users', user.username))
         else:
@@ -592,4 +566,4 @@
     return {
         'form': form,
         'date': date
-    }+    }
