--- conflicted
+++ resolved
@@ -421,10 +421,6 @@
         'form': form,
     }
 
-<<<<<<< HEAD
-=======
-
->>>>>>> abff41a8
 @templated('admin/forums.html')
 def forums(request):
     sortable = Sortable(Forum.objects.all(), request.GET, '-name')
