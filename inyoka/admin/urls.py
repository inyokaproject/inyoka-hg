--- conflicted
+++ resolved
@@ -35,16 +35,13 @@
     (r'^ikhaya/icons/new/$', 'ikhaya_icon_edit'),
     (r'^ikhaya/icons/edit/(?P<icon>.+)/$', 'ikhaya_icon_edit'),
     (r'^ikhaya/icons/delete/(?P<icon>.+)/$', 'ikhaya_icon_delete'),
-<<<<<<< HEAD
     (r'^forum/$', 'forums'),
     (r'^forum/new/$', 'forums_edit'),
     (r'^forum/(?P<slug>.+)/edit/$', 'forums_edit'),
     (r'^ikhaya/icons/delete/(?P<icon>.+)/$', 'ikhaya_icon_delete'),
-=======
     (r'^ikhaya/dates/$', 'ikhaya_dates'),
     (r'^ikhaya/dates/new/$', 'ikhaya_date_edit'),
     (r'^ikhaya/dates/edit/(?P<date>.+)/$', 'ikhaya_date_edit'),
->>>>>>> 61797415
     (r'^users/$', 'users'),
     (r'^users/(?P<username>.*)/$', 'edit_user'),
     (r'^_search_user_query/$', '_on_search_user_query'),
