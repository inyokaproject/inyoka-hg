#-*- coding: utf-8 -*-
"""
    inyoka.admin.urls
    ~~~~~~~~~~~~~~~~~

    The Admin views.

    :copyright: 2008 by Christopher Grebs, Benjamin Wiegand.
    :license: GNU GPL
"""
from django.conf.urls.defaults import patterns


urlpatterns = patterns('inyoka.admin.views',
    (r'^$', 'index'),
    (r'^config/$', 'config'),
    (r'^pages/$', 'pages'),
    (r'^pages/new/$', 'pages_edit'),
    (r'^pages/edit/(?P<page>.+)/$', 'pages_edit'),
    (r'^pages/delete/(?P<page_key>.+)/$', 'pages_delete'),
    (r'^planet/$', 'planet'),
    (r'^planet/new/$', 'planet_edit'),
    (r'^planet/edit/(?P<blog>.+)/$', 'planet_edit'),
    (r'^ikhaya/$', 'ikhaya'),
    (r'^ikhaya/articles/$', 'ikhaya_articles'),
    (r'^ikhaya/articles/(?P<page>\d)/$', 'ikhaya_articles'),
    (r'^ikhaya/articles/new/$', 'ikhaya_article_edit'),
    (r'^ikhaya/articles/new/(?P<suggestion_id>\d+)/$', 'ikhaya_article_edit'),
    (r'^ikhaya/articles/edit/(?P<article>.+)/$', 'ikhaya_article_edit'),
    (r'^ikhaya/categories/$', 'ikhaya_categories'),
    (r'^ikhaya/categories/new/$', 'ikhaya_category_edit'),
    (r'^ikhaya/categories/edit/(?P<category>.+)/$', 'ikhaya_category_edit'),
    (r'^ikhaya/categories/delete/(?P<category>.+)/$', 'ikhaya_category_delete'),
    (r'^ikhaya/icons/$', 'ikhaya_icons'),
    (r'^ikhaya/icons/new/$', 'ikhaya_icon_edit'),
    (r'^ikhaya/icons/edit/(?P<icon>.+)/$', 'ikhaya_icon_edit'),
    (r'^ikhaya/icons/delete/(?P<icon>.+)/$', 'ikhaya_icon_delete'),
<<<<<<< HEAD
    (r'^forum/$', 'forums'),
    (r'^forum/new/$', 'forums_edit'),
=======
    (r'^users/$', 'users'),
    (r'^users/(?P<username>.*)/$', 'edit_user'),
    (r'^_search_user_query/$', '_on_search_user_query'),
>>>>>>> 4805f8e4
)

handler404 = 'inyoka.portal.views.not_found'
handler500 = 'inyoka.portal.views.internal_server_error'<|MERGE_RESOLUTION|>--- conflicted
+++ resolved
@@ -35,14 +35,12 @@
     (r'^ikhaya/icons/new/$', 'ikhaya_icon_edit'),
     (r'^ikhaya/icons/edit/(?P<icon>.+)/$', 'ikhaya_icon_edit'),
     (r'^ikhaya/icons/delete/(?P<icon>.+)/$', 'ikhaya_icon_delete'),
-<<<<<<< HEAD
     (r'^forum/$', 'forums'),
     (r'^forum/new/$', 'forums_edit'),
-=======
+    (r'^ikhaya/icons/delete/(?P<icon>.+)/$', 'ikhaya_icon_delete'),
     (r'^users/$', 'users'),
     (r'^users/(?P<username>.*)/$', 'edit_user'),
     (r'^_search_user_query/$', '_on_search_user_query'),
->>>>>>> 4805f8e4
 )
 
 handler404 = 'inyoka.portal.views.not_found'
