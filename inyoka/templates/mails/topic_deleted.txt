Hallo {{ username }},

<<<<<<< HEAD
Dein Thema „{{ topic.title }}“ wurde von {{ mod }} gelöscht.
Du wirst nicht mehr über Veränderungen in diesem Thema benachrichtigt.
{%- if reason %}

Grund: {{ reason }}
{%- endif %}
=======
dein Thema „{{ topic.title }}“ wurde von {{ mod }} gelöscht.
Du wirst nicht mehr über Veränderungen in diesem Thema benachrichtigt.
>>>>>>> 98b27195
<|MERGE_RESOLUTION|>--- conflicted
+++ resolved
@@ -1,13 +1,8 @@
 Hallo {{ username }},
 
-<<<<<<< HEAD
-Dein Thema „{{ topic.title }}“ wurde von {{ mod }} gelöscht.
+dein Thema „{{ topic.title }}“ wurde von {{ mod }} gelöscht.
 Du wirst nicht mehr über Veränderungen in diesem Thema benachrichtigt.
 {%- if reason %}
 
 Grund: {{ reason }}
-{%- endif %}
-=======
-dein Thema „{{ topic.title }}“ wurde von {{ mod }} gelöscht.
-Du wirst nicht mehr über Veränderungen in diesem Thema benachrichtigt.
->>>>>>> 98b27195
+{%- endif %}