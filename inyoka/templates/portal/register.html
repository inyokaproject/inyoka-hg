{#
    portal/register.html
    ~~~~~~~~~~~~~~~~~~~~

    This page displays a formular where the user can register a new account.

    :copyright: 2007 by Christopher Grebs.
    :license: GNU GPL.
#}

{% extends 'portal/overall.html' %}
{% set title_trace = ['Registrieren'] %}
{% block appheader %}
  <h1>Portal</h1>
  <h2>Registrieren</h2>
{% endblock %}
{% block portal_content %}
  {% if cookie_error %}
    <div class="message fail">
      Aus Gründen der Sicherheit müssen Cookies im Browser aktiviert sein um
      sich auf ubuntuusers.de registrieren und anzumelden.  Bitte aktiviere
      Cookies im Browser und klicke auf <a href="{{ retry_link|e }}">fortfahren</a>.
    </div>
  {% else %}
  {{ h.render_register_form(form) }}
<<<<<<< HEAD
  <script type="text/javascript">
    $(function() { $('#id_username').focus(); });
  </script>
=======
  {% endif %}
>>>>>>> 91ecebc2
{% endblock %}<|MERGE_RESOLUTION|>--- conflicted
+++ resolved
@@ -23,11 +23,8 @@
     </div>
   {% else %}
   {{ h.render_register_form(form) }}
-<<<<<<< HEAD
-  <script type="text/javascript">
+  {% endif %}
+    <script type="text/javascript">
     $(function() { $('#id_username').focus(); });
   </script>
-=======
-  {% endif %}
->>>>>>> 91ecebc2
 {% endblock %}