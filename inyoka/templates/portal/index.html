--- conflicted
+++ resolved
@@ -18,11 +18,7 @@
 
 {% block pre_navigation %}
   <div class="countdown">
-<<<<<<< HEAD
-    <a href="{{ get_ubuntu_link }}"><img src="{{ intrepid_countdown }}" alt="Intrepid-Countdown" /></a>
-=======
-    <img src="http://media.ubuntuusers.de/intrepid-countdown/0.png" alt="Intrepid-Countdown" />
->>>>>>> fc17a998
+    <a href="{{ get_ubuntu_link }}"><img src="http://media.ubuntuusers.de/intrepid-countdown/0.png" alt="Intrepid-Countdown" /></a>
   </div>
   <div class="container get_ubuntu">
     <div>
