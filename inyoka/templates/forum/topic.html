{#
    forum/topic.html
    ~~~~~~~~~~~~~~~~

    This page shows a single topic.
    It displays the posts and some informations about their authors.
    It is "paginated".

    :copyright: 2007 by Maximilian Trescher, Benjamin Wiegand.
    :license GNU GPL
    
#}
{% extends 'forum/page.html' %}

{% set title_trace = [topic.title|e]%}
{% set navigation_trace =  [
    (forum|url, forum.name),
    (topic|url, topic.title)
  ] + navigation_trace %}
{% set name = 'Thema „%s“ - ' % topic.title|e %}
{% set feeds = [
  (name ~ 'Nur Überschrift', href('forum', 'feeds/topic', topic.slug, 'title/25')),
  (name ~ 'Nur Einleitung', href('forum', 'feeds/topic', topic.slug, 'short/25')),
  (name ~ 'Ganzer Beitrag', href('forum', 'feeds/topic', topic.slug, 'full/25'))
] %}

{% macro moderation_actions %}
    <span class="linklist">
        <a href="{{ topic|url('split') }}" class="action action_split">Aufteilen</a> | 
        <a href="{{ topic|url('move') }}" class="action action_move">Verschieben</a> | 
        {%- if topic.locked %}
        <a href="{{ topic|url('unlock') }}" class="action action_unlock">Entsperren</a> | 
        {%- else %}
        <a href="{{ topic|url('lock') }}" class="action action_lock">Sperren</a> |
        {%- endif %}
        {%- if topic.hidden %}
        <a href="{{ topic|url('restore') }}" class="action action_restore">Wiederherstellen</a> |
        <a href="{{ topic|url('delete') }}" class="action action_delete">Löschen</a>
        {%- else %}
        <a href="{{ topic|url('hide') }}" class="action action_hide">Verbergen</a> 
        {%- endif %}
    </span>
    <br />
{% endmacro %}

{% macro topic_actions %}
    <span class="linklist">
        <a href="{{ topic|url('reply') }}" class="action action_reply" >Neue Antwort erstellen</a> |
        <a href="{{ topic|url('subscribe') }}" class="action action_subscribe">Bei neuen Beiträgen {% if is_subscribed %}nicht mehr {% endif %}benachrichtigen</a> |
        {%- if topic.solved %}
        <a href="{{ topic|url('unsolve') }}" class="action action_unsolve">Thema als ungelöst markieren</a> |
        {%- else %}
        <a href="{{ topic|url('solve') }}" class="action action_solve">Thema als gelöst markieren</a> |
        {%- endif %}
        <a href="{{ topic|url('report') }}" class="action action_report">Thema melden</a>
    </span>
{% endmacro %}

{% block forum_navigation %}
<<<<<<< HEAD
  <ul class="table_tabs">
    {# XXX: use icons for these actions in the top bar because it's too big - entequak #}
    <li><a href="{{ topic|url('reply') }}">Neue Antwort erstellen</a></li>
    {%- if is_subscribed %}
    <li><a href="{{ topic|url('subscribe') }}">Bei neuen Beiträgen nicht mehr benachrichtigen</a></li>
    {% else %}
    <li><a href="{{ topic|url('unsubscribe') }}">Bei neuen Beiträgen benachrichtigen</a></li>
    {%- endif %}
    {%- if topic.solved %}
      <li><a href="{{ topic|url('unsolve') }}">Thema als ungelöst markieren</a></li>
    {%- else %}
      <li><a href="{{ topic|url('solve') }}">Thema als gelöst markieren</a></li>
    {%- endif %}
    <li><a href="{{ topic|url('report') }}">Thema melden</a></li>
  </ul>
=======
>>>>>>> 1aed7170
{% endblock %}

{% block forum_content %}

<div class="topic_box " >
<h2>{{ topic.title|e }}</h2>
<div class="topic_box_content">
<div class="pagination">Gehe zu Seite {{ pagination }}</div>

Status: <span class="status_{{ topic.solved and 'solved' or 'unsolved' }}">{{ topic.solved and 'gelöst' or 'ungelöst' }}</span>
    <span class="linklist">|</span>
    Ubuntu-Version: {{ topic.get_ubuntu_version() }} <br />
    {{ moderation_actions() }}
    {{ topic_actions() }}
</div>
</div>

{%- if polls %}
  <form action="" method="post">
    {%- for pid, poll in polls.iteritems() %}
    <strong>{{ poll.question|e }}</strong>
    <ul>
      {%- for oid, option in poll.options.iteritems() %}
      <li>
        {%- if not poll.participated %}
        <input type="{{ poll.multiple and 'checkbox' or 'radio' }}"
               name="poll_{{ pid }}" id="poll_{{ oid }}"
               value="{{ oid }}" />
        {%- endif %}
        <label{% if not poll.participated %} for="poll_{{ oid }}"{% endif %}>
          {{ option.name|e }}: {{ option.percent }}%
          ({{ option.votes }} Stimmen)
        </label>
      </li>
      {%- endfor %}
    </ul>
    {%- if loop.last and can_vote %}
    <input type="submit" name="vote" value="Abstimmen" />
    {%- endif %}
    {%- endfor %}
  </form>
  {%- endif %}
  <table class="topic">
   <tbody>
    {%- for post in posts %}
      {# XXX: Does this create a sql query each time inside loop? #}
      {%- set attachments = post.attachment_set.all() %}      
      <tr id="post{{ post.id }}"{% if post.hidden %} class="hidden"{% endif %}>
        <td class="author">
          <a href="{{ post.author|url }}">{{ post.author.username|e }}</a>
          {%- if post.author.avatar and not USER.settings['hide_avatars'] %}
          <img src="{{ post.author.avatar_url }}" alt="Avatar von {{ post.author.username|e }}" />
          {%- endif %}
        </td>
        <td class="post">
          <div class="postinfo">
            <div class="linklist floatright">
              <a href="{{ post|url('edit') }}" class="action action_edit">Bearbeiten</a> |
              <a href="{{ post|url('quote') }}" class="action action_quote">Zitieren</a> |
              {%- if post.hidden %}
              <a href="{{ post|url('restore') }}" class="action action_restore">Wiederherstellen</a> |
              <a href="{{ post|url('delete') }}" class="action action_delete">Endgültig löschen</a>
              {%- else %}
              <a href="{{ post|url('hide') }}" class="action action_hide">Verbergen</a>
              {%- endif %}
            </div>
            <a href="{{ post|url }}" title="Kopiere diesen Link, um auf diesen Beitrag zu verweisen" onclick="return false">
              <img src="{{ href('static', 'img', 'icon_minipost.gif') }}" alt="Beitrag" />
            </a>
            Verfasst: {{ post.pub_date.strftime('%d.%m.%Y, %H:%M') }}
          </div>
          {{ post.rendered_text }}
          {{ h.render_attachments(attachments) }}
          {%- if post.author.signature and not USER.settings['hide_signatures'] %}
            <hr />
            {{ post.author.rendered_signature }}
          {%- endif %}
        </td>
      </tr>
    {%- endfor %}
    </tbody>
  </table>
  
<div class="topic_box " >
<div class="topic_box_content">
<div class="pagination">Gehe zu Seite {{ pagination }}</div>
    {{ moderation_actions() }}
    {{ topic_actions() }}
</div>
</div>

{% endblock %}<|MERGE_RESOLUTION|>--- conflicted
+++ resolved
@@ -57,7 +57,6 @@
 {% endmacro %}
 
 {% block forum_navigation %}
-<<<<<<< HEAD
   <ul class="table_tabs">
     {# XXX: use icons for these actions in the top bar because it's too big - entequak #}
     <li><a href="{{ topic|url('reply') }}">Neue Antwort erstellen</a></li>
@@ -73,8 +72,6 @@
     {%- endif %}
     <li><a href="{{ topic|url('report') }}">Thema melden</a></li>
   </ul>
-=======
->>>>>>> 1aed7170
 {% endblock %}
 
 {% block forum_content %}
