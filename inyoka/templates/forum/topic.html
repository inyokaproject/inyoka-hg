{#
    forum/topic.html
    ~~~~~~~~~~~~~~~~

    This page shows a single topic.
    It displays the posts and some informations about their authors.
    It is "paginated".

    :copyright: 2007 by Maximilian Trescher, Benjamin Wiegand.
    :license GNU GPL
    
#}
{% extends 'forum/page.html' %}

{% set title_trace = [topic.title|e] %}
<<<<<<< HEAD
{% set navigation_trace = [
    (forum|url, forum.name),
    (topic|url, topic.title)
  ] + navigation_trace %}
=======
>>>>>>> e8b67885
{% set name = 'Thema „%s“ - ' % topic.title|e %}
{% set feeds = [
  (name ~ 'Nur Überschrift', href('forum', 'feeds/topic', topic.slug, 'title/25')),
  (name ~ 'Nur Einleitung', href('forum', 'feeds/topic', topic.slug, 'short/25')),
  (name ~ 'Ganzer Beitrag', href('forum', 'feeds/topic', topic.slug, 'full/25'))
] %}
{% for parent in forum.parents %}
  {% set navigation_trace = navigation_trace + [(parent|url, parent.name)] ! %}
{% endfor %}
{% set navigation_trace = navigation_trace + [
    (forum|url, forum.name),
    (topic|url, topic.title)
  ] %}

{% macro topic_actions %}
  <span class="linklist">
    <a href="{{ topic|url('reply') }}" class="action action_reply">antworten</a> |
    {%- if is_subscribed %}
    <a href="{{ topic|url('unsubscribe') }}" class="action action_subscribe">de-abonnieren</a> |
    {%- else %}
    <a href="{{ topic|url('subscribe') }}" class="action action_subscribe">abonnieren</a> |
    {%- endif %}
    {%- if topic.solved %}
    <a href="{{ topic|url('unsolve') }}" class="action action_unsolve">als ungelöst markieren</a> |
    {%- else %}
    <a href="{{ topic|url('solve') }}" class="action action_solve">als gelöst markieren</a> |
    {%- endif %}
    <a href="{{ topic|url('report') }}" class="action action_report">melden</a>
  </span>
{% endmacro %}

{% block forum_content %}
  <div class="topic_box">
    <h2>{{ topic.title|e }}</h2>
    <div class="topic_box_content">
      {{ pagination.generate('right') }}
      <strong>Status:</strong> <span class="status_{{
        topic.solved and 'solved' or 'unsolved' }}">{{
        topic.solved and 'gelöst' or 'ungelöst' }}</span>
      <span class="linklist">|</span>
      <strong>Ubuntu-Version:</strong>
        {{ topic.get_ubuntu_version() }}<br />
        {{ topic_actions() }}
      </div>
    </div>

  {%- if polls %}
  <form action="" method="post" class="poll">
    {%- for pid, poll in polls.iteritems() %}
    <div><strong>{{ poll.question|e }}</strong></div>
    <table class="poll">
      {%- for oid, option in poll.options.iteritems() %}
      <tr>
        <td>
          {%- if not poll.participated and not show_vote_results %}
          <input type="{{ poll.multiple and 'checkbox' or 'radio' }}"
                 name="poll_{{ pid }}" id="poll_{{ oid }}"
                 value="{{ oid }}" />
          <label for="poll_{{ oid }}">{{ option.name|e }}</label>
          {%- else %}
          {{ option.name|e }}
          {%- endif %}
        </td>
        {%- if poll.participated or show_vote_results %}
        <td class="vote_bar"><div style="width: {{ option.percent * 2 }}px;"></div></td>
        <td>{{ option.percent }}%</td>
        <td>[ {{ option.votes }} ]</td>
        {%- endif %}
      </tr>
      {%- endfor %}
    </table>
    {%- endfor %}
    {%- if can_vote %}
    <p>
      <input type="submit" name="vote" value="Abstimmen" />
      {%- if show_vote_results %}
      <a href="?">Ergebnisse verbergen</a>
      {%- else %}
      <a href="?action=vote_results">Ergebnisse anzeigen</a>
      {%- endif %}
    </p>
    {%- endif %}
  </form>
  {%- endif %}

  <table class="topic">
   <tbody>
    {%- for post in posts %}
      {% if post.hidden and not privileges.moderate %}
      <tr class="deleted">
        <td colspan="2">Dieser Beitrag wurde von einem Moderator gelöscht.</td>
      </tr>
      {%- else %}
      {%- set attachments = post.attachments %}      
      <tr id="post-{{ post.id }}"{% if post.hidden %} class="hidden"{% endif %}>
        <td class="author">
          <p class="username"><a href="{{ post.author|url }}">{{ post.author.username|e }}</a></p>
          {%- if post.author.avatar and not USER.settings['hide_avatars'] %}
          <img class="avatar" src="{{ post.author.avatar_url }}" alt="Avatar von {{ post.author.username|e }}" />
          {%- endif %}
          <p>Anmeldungsdatum: {{ post.author.date_joined|dateformat }}</p>
          <p>Beiträge: {{ post.author.post_count }}</p>
          {%- if post.author.location %}
          <p>Wohnort: {{ post.author.location|e }}</p>
          {%- endif %}
        </td>
        <td class="post">
          <div class="postinfo">
            <div class="linklist floatright">
              <a href="{{ post|url('edit') }}" class="action action_edit">bearbeiten</a> |
              <a href="{{ post|url('quote') }}" class="action action_quote">zitieren</a>
              {%- if privileges.moderate %} |
                {%- if post.hidden %}
                <a href="{{ post|url('restore') }}" class="action action_restore">wiederherstellen</a> |
                <a href="{{ post|url('delete') }}" class="action action_delete">endgültig löschen</a>
                {%- else %}
                <a href="{{ post|url('hide') }}" class="action action_hide">verbergen</a>
                {%- endif %}
              {%- endif %}
            </div>
            <a href="{{ post|url }}" title="Kopiere diesen Link, um auf diesen Beitrag zu verweisen" onclick="alert(this.title); return false"><img src="{{ href('static', 'img', 'icon_minipost.gif') }}" alt="Beitrag" /></a>
            Verfasst: {{ post.pub_date|datetimeformat }}
          </div>
          {{ post.rendered_text }}
          {{ h.render_attachments(attachments) }}
          {%- if post.author.signature and not USER.settings['hide_signatures'] %}
            <div class="signature">
            {{ post.author.rendered_signature }}
            </div>
          {%- endif %}
        </td>
      </tr>
      {%- endif %}
    {%- endfor %}
    </tbody>
  </table>
  
  <div class="topic_box">
    <div class="topic_box_content">
      {{ pagination.generate('right') }}
      {{ topic_actions() }}<br />
      {% if privileges.moderate %}
      <span class="linklist">
        <a href="{{ topic|url('split') }}" class="action action_split">aufteilen</a> | 
        <a href="{{ topic|url('move') }}" class="action action_move">verschieben</a> | 
        {%- if topic.locked %}
        <a href="{{ topic|url('unlock') }}" class="action action_unlock">entsperren</a> | 
        {%- else %}
        <a href="{{ topic|url('lock') }}" class="action action_lock">sperren</a> |
        {%- endif %}
        {%- if topic.hidden %}
        <a href="{{ topic|url('restore') }}" class="action action_restore">wiederherstellen</a> |
        <a href="{{ topic|url('delete') }}" class="action action_delete">löschen</a>
        {%- else %}
        <a href="{{ topic|url('hide') }}" class="action action_hide">verbergen</a> 
        {%- endif %}
      </span>
      {% endif %}
    </div>
  </div>

{% endblock %}<|MERGE_RESOLUTION|>--- conflicted
+++ resolved
@@ -13,13 +13,10 @@
 {% extends 'forum/page.html' %}
 
 {% set title_trace = [topic.title|e] %}
-<<<<<<< HEAD
-{% set navigation_trace = [
+{% set navigation_trace =  [
     (forum|url, forum.name),
     (topic|url, topic.title)
   ] + navigation_trace %}
-=======
->>>>>>> e8b67885
 {% set name = 'Thema „%s“ - ' % topic.title|e %}
 {% set feeds = [
   (name ~ 'Nur Überschrift', href('forum', 'feeds/topic', topic.slug, 'title/25')),
