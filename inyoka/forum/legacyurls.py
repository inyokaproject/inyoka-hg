# -*- coding: utf-8 -*-
"""
    inyoka.forum.legacyurls
    ~~~~~~~~~~~~~~~~~~~~~~~

    Forum legacy URL support.

    :copyright: Copyright 2008 by Armin Ronacher, Marian Sigler.
    :license: GNU GPL.
"""
from inyoka.forum.models import Forum, Topic
from inyoka.utils.urls import href
from inyoka.utils.legacyurls import LegacyDispatcher


legacy = LegacyDispatcher()
test_legacy_url = legacy.tester


@legacy.url(r'^/viewforum\.php/?$')
@legacy.url(r'^/forum/(\d+)(?:/(\d+))?/?$')
@legacy.url(r'^/category/(\d+)/?$')
def get_old_forum_url(args, match, forum_id=None, offset=None):
    if forum_id is None:
        try:
            forum_id = int(args['f'])
        except (KeyError, ValueError):
            return
    forum = Forum.query.get(forum_id)
    if not forum:
        return
    if offset is None:
        page = 1
    else:
        page = (offset / POSTS_PER_PAGE) + 1
    if page <= 1:
        return href('forum', 'forum', forum.slug)
    return href('forum', 'forum', forum.slug, page)


@legacy.url(r'^/viewtopic\.php/?$')
@legacy.url(r'^/topic/([0-9]+)(?:/([0-9]+))?(?:/print)?/?$')
def get_old_topic_url(args, match, topic_id=None, offset=None):
    if topic_id is None:
        try:
            topic_id = int(args['t'])
        except (KeyError, ValueError):
            try:
                post_id = int(args['p'])
            except (KeyError, ValueError):
                return
            return href('forum', 'post', post_id)
    topic = Topic.query.get(topic_id)
    if not topic:
        return
    if offset is None:
        try:
            offset = int(args['start'])
        except KeyError:
            page = 1
        except ValueError:
            return
    else:
        page = (offset / POSTS_PER_PAGE) + 1
    kwargs = {}
    if 'vote' in args and args['vote'] == 'viewresult':
        kwargs['action'] = 'vote_results'
    if page <= 1:
        return href('forum', 'topic', topic.slug, **kwargs)
    else:
        return href('forum', 'topic', topic.slug, page, **kwargs)


@legacy.url(r'^/index(\.php)?/?$')
def index(args, match):
    return href('forum')


@legacy.url(r'^/forum/(\d+)/(newtopic|watch|unwatch|mark_read)/?$')
def forum_actions(args, match, forum_id, action):
    forum = Forum.query.get(forum_id)
    if not forum:
        return
    ACTIONS = {
        'watch': 'subscribe',
        'unwatch': 'unsubscribe',
        'mark_read': '-', #TODO
    }
    try:
        action = ACTIONS[action]
    except KeyError:
        pass # if not in ACTIONS: new action == old action
    return href('forum', 'forum', forum.slug, action)


@legacy.url(r'^/topic/(\d+)/(report|reply|watch|unwatch|solved|unsolved)/?$')
def topic_actions(args, match, topic_id, action):
    topic = Topic.query.get(topic_id)
    if not topic:
        return
    ACTIONS = {
        'watch': 'subscribe',
        'unwatch': 'unsubscribe',
        'solved': 'solve',
        'unsolved': 'unsolve',
    }
    try:
        action = ACTIONS[action]
    except KeyError:
        pass # if not in ACTIONS: new action == old action
    return href('forum', 'topic', topic.slug, action)


@legacy.url(r'^/topic/\d+/quote/(\d+)/?$')
def quote(args, match, post_id):
    try:
        return href('forum', 'post', 'quote', int(post_id))
    except ValueError:
        return


@legacy.url(r'^/go(:?to)?(:?\.php)?/?$')
def goto(args, match):
    if 'post' in args and args['post'].isdigit():
        return href('forum', 'post', args['post'])
    if 'wikipage' in args:
        return href('wiki', args['wikipage'])
        #XXX: there might be some problems with urlencoding


@legacy.url(r'^/groups(:?/(.+))/?$')
def groups(args, match, group=None):
    return href('portal', 'groups', group)


@legacy.url(r'^/viewonline/?$')
def whoisonline(args, match):
    return href('portal', 'whoisonline')


@legacy.url(r'^/privmsg(:?\.php)/?$')
def privmsg(args, match):
<<<<<<< HEAD
    #print '/privmsg'
    #print repr(args)
=======
>>>>>>> 7f3cd225
    if 'mode' in args and args['mode'] == 'post':
        try:
            user = User.query.get(id=args['u'])
            if user is None:
<<<<<<< HEAD
                #print 'no such user'
                return
            return href('portal', 'privmsg', 'new', user.username)
        except KeyError:
            #print 'keyerror'
=======
                return
            return href('portal', 'privmsg', 'new', user.username)
        except KeyError:
>>>>>>> 7f3cd225
            return
    else:
        return href('portal', 'privmsg')


@legacy.url(r'^/privmsg/new/?$')
def privmsg_new(args, match):
    if 'u' in args:
        try:
            user = User.query.get(id=args['u'])
            if user is None:
                return
            return href('portal', 'privmsg', 'new', user.username)
        except KeyError:
            return
    else:
        return href('portal', 'privmsg', 'new')


@legacy.url(r'^/privmsg/folder/([^/]+)(:?/view/(\d+))/?$')
def privmsg_folder(args, match, folder, privmsg_id=None):
    FOLDER_MAPPING = {
        'inbox': 'inbox',
        'sentbox': 'sent',
        'outbox': 'sent',
        'savebox': 'archive',
    }
    try:
        if 'mode' in args and args['mode'] == 'read':
            return href('portal', 'privmsg', FOLDER_MAPPING[folder], int(args['p']))
        else:
            return href('portal', 'privmsg', FOLDER_MAPPING[folder], privmsg_id)
    except (KeyError, ValueError):
        return


@legacy.url('^/privmsg/(:?reply|quote)/(\d+)/?$')
def privmsg_reply(args, match, privmsg_id):
    try:
        return href('portal', 'privmsg', 'new', reply_to=int(privmsg_id))
    except ValueError:
        return


@legacy.url('^/profile/?$')
def profile(args, match):
    if 'mode' not in args:
        return href('portal', 'usercp')
    elif args['mode'] == 'sendpassword':
        return href('portal', 'lost_password')
    elif args['mode'] == 'viewprofile':
        try:
            user = User.query.get(id=int(args['u']))
            if user is None:
                return
            return href('portal', 'users', user.username)
        except (KeyError, ValueError):
            return
    elif args['mode'] == 'email':
        try:
            user = User.query.get(id=int(args['u']))
            if user is None:
                return
            return href('portal', 'users', user.username)
        except (KeyError, ValueError):
            return


@legacy.url('^/register/?$')
def register(args, match):
    return href('portal', 'register')


@legacy.url('^/login/?$')
def login(args, match):
    return href('portal', 'login')


@legacy.url('^/logout/?$')
def logout(args, match):
    return href('portal', 'logout')
<|MERGE_RESOLUTION|>--- conflicted
+++ resolved
@@ -140,26 +140,18 @@
 
 @legacy.url(r'^/privmsg(:?\.php)/?$')
 def privmsg(args, match):
-<<<<<<< HEAD
     #print '/privmsg'
     #print repr(args)
-=======
->>>>>>> 7f3cd225
     if 'mode' in args and args['mode'] == 'post':
         try:
             user = User.query.get(id=args['u'])
             if user is None:
-<<<<<<< HEAD
                 #print 'no such user'
+                print 'no such user'
                 return
             return href('portal', 'privmsg', 'new', user.username)
         except KeyError:
             #print 'keyerror'
-=======
-                return
-            return href('portal', 'privmsg', 'new', user.username)
-        except KeyError:
->>>>>>> 7f3cd225
             return
     else:
         return href('portal', 'privmsg')
