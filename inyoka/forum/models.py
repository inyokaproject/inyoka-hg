# -*- coding: utf-8 -*-
"""
    inyoka.forum.models
    ~~~~~~~~~~~~~~~~~~~

    Database models for the forum.

    :copyright: 2007-2008 by Benjamin Wiegand, Armin Ronacher, Christoph Hack,
                             Christopher Grebs.
    :license: GNU GPL, see LICENSE for more details.
"""
from __future__ import division
import os
import cPickle
from os import path
from md5 import md5
from PIL import Image
from time import time
from StringIO import StringIO
from mimetypes import guess_type
from datetime import datetime
from sqlalchemy.orm import eagerload, relation, backref, MapperExtension
from sqlalchemy.sql import select, func, and_, not_
from inyoka.conf import settings
from inyoka.wiki.parser import parse, render, RenderContext
from inyoka.utils.text import slugify, shorten_filename
from inyoka.utils.html import escape
from inyoka.utils.urls import href
from inyoka.utils.highlight import highlight_code
from inyoka.utils.search import search
from inyoka.utils.cache import cache
from inyoka.utils.local import current_request
from inyoka.utils.database import session as dbsession
from inyoka.utils.decorators import deferred
from inyoka.forum.database import forum_table, topic_table, post_table, \
        user_table, attachment_table, poll_table, privilege_table, \
        poll_option_table, poll_vote_table, group_table, post_revision_table, \
        forum_welcomemessage_table, user_group_table
from inyoka.forum.acl import filter_invisible
from inyoka.portal.user import Group


# initialize PIL to make Image.ID available
Image.init()
SUPPORTED_IMAGE_TYPES = ['image/%s' % m.lower() for m in Image.ID]

POSTS_PER_PAGE = 15
TOPICS_PER_PAGE = 30
UBUNTU_VERSIONS = {
    '4.10': 'Warty Warthog',
    '5.04': 'Hoary Hedgehog',
    '5.10': 'Breezy Badger',
    '6.06': 'Dapper Drake',
    '6.10': 'Edgy Eft',
    '7.04': 'Feisty Fawn',
    '7.10': 'Gutsy Gibbon',
    '8.04': 'Hardy Heron'
}
UBUNTU_DISTROS = {
    'ubuntu': 'Ubuntu',
    'kubuntu': 'Kubuntu',
    'kubuntu-kde4': u'Kubuntu (KDE 4)',
    'xubuntu': 'Xubuntu',
    'edubuntu': 'Edubuntu',
    'server': 'Server',
}
CACHE_PAGES_COUNT = 5


class SearchMapperExtension(MapperExtension):
    """
    Simple MapperExtension that listen on some events
    to get the xapian database up to date.
    """
    def after_delete(self, mapper, connection, instance):
        search.queue('f', instance.id)


class ForumMapperExtension(MapperExtension):

    def get(self, query, ident, *args, **kwargs):
        if isinstance(ident, basestring):
            slug_map = cache.get('forum/slugs')
            if slug_map is None:
                slug_map = dict(dbsession.execute(select(
                    [forum_table.c.slug, forum_table.c.id])).fetchall())
                cache.set('forum/slugs', slug_map)
            ident = slug_map.get(ident)
            if ident is None:
                return None
        key = query.mapper.identity_key_from_primary_key(ident)
        cache_key = 'forum/forum/%d' % int(key[1][0])
        forum = cache.get(cache_key)
        if not forum:
            forum = query.options(eagerload('last_post.author'))._get(
                key, ident, **kwargs)
            cache.set(cache_key, forum)
        else:
            forum = query.session.merge(forum, dont_load=True)
        return forum

    def before_insert(self, mapper, connection, instance):
        if not instance.slug:
            instance.slug = slugify(instance.name)

    def after_update(self, mapper, connection, instance):
        cache.delete('forum/forum/%d' % instance.id)


class TopicMapperExtension(MapperExtension):

    def before_insert(self, mapper, connection, instance):
        if not instance.forum and instance.forum_id:
            instance.forum = Forum.query.get(int(instance.forum_id))
        if not instance.forum or instance.forum.parent_id is None:
            raise ValueError('Invalid Forum')
        # shorten slug to 45 chars (max length is 50) because else problems
        # when appending id can occur
        instance.slug = slugify(instance.title)[:45]
        if Topic.query.filter_by(slug=instance.slug).first():
            slugs = connection.execute(select([topic_table.c.slug],
                topic_table.c.slug.like('%s-%%' % instance.slug)))
            start = len(instance.slug) + 1
            try:
                instance.slug += '-%d' % (max(int(s[0][start:]) for s in slugs \
                    if s[0][start:].isdigit()) + 1)
            except ValueError:
                instance.slug += '-1'

    def after_insert(self, mapper, connection, instance):
        parent_ids = list(p.id for p in instance.forum.parents)
        parent_ids.append(instance.forum_id)
        connection.execute(forum_table.update(
            forum_table.c.id.in_(parent_ids), values={
            'topic_count': forum_table.c.post_count + 1,
        }))

    def before_delete(self, mapper, connection, instance):
        self.deregister(mapper, connection, instance)
        connection.execute(forum_table.update(
            forum_table.c.last_post_id.in_(select([post_table.c.id],
                post_table.c.topic_id == instance.id)), values={
                    'last_post_id': None
        }))
        connection.execute(topic_table.update(
            topic_table.c.id == instance.id, values={
                'first_post_id': None,
                'last_post_id':  None,
        }))

    def after_delete(self, mapper, connection, instance):
        instance.reindex()

    def deregister(self, mapper, connection, instance):
        """Remove references and decrement post counts for this topic."""
        def collect_children_ids(forum, children):
            for child in forum.children:
                children.append(child.id)
                collect_children_ids(child, children)
        if not instance.forum:
            return
        forums = instance.forum.parents
        forums.append(instance.forum)
        for forum in forums:
            values={
                'topic_count': forum_table.c.topic_count - 1,
                'post_count': forum_table.c.post_count - instance.post_count
            }
            if forum.last_post_id == instance.last_post_id:
                children = []
                collect_children_ids(forum, children)
                values['last_post_id'] = select([func.max(post_table.c.id)], and_(
                    post_table.c.topic_id != instance.id,
                    topic_table.c.forum_id.in_(children),
                    topic_table.c.id == post_table.c.topic_id))
            connection.execute(forum_table.update(
                forum_table.c.id == forum.id, values=values
            ))


class PostMapperExtension(MapperExtension):

    def before_insert(self, mapper, connection, instance):
        instance.rendered_text = instance.render_text()
        if instance.position is None:
        # XXX: race-conditions and other stupid staff... :/
        # require a mysql update to work properly!
            instance.position = connection.execute(select(
                [func.max(post_table.c.position)+1],
                post_table.c.topic_id == instance.topic_id)).fetchone()[0] or 0
        #    tmp = post_table.alias()
        #    instance.position = select([func.max(tmp.c.position) + 1],
        #        tmp.c.topic_id == instance.topic_id
        #    )
        if not instance.pub_date:
            instance.pub_date = datetime.utcnow()

    def after_insert(self, mapper, connection, instance):
        connection.execute(user_table.update(
            user_table.c.id==instance.author_id, values={
            'post_count': user_table.c.post_count + 1
        }))
        cache.delete('portal/user/%d' % instance.author_id)
        values = {
            'post_count': topic_table.c.post_count + 1,
            'last_post_id': instance.id
        }
        if instance.topic.first_post_id is None:
            values['first_post_id'] = instance.id
        connection.execute(topic_table.update(
            topic_table.c.id==instance.topic_id, values=values
        ))
        parent_ids = list(p.id for p in instance.topic.forum.parents)
        parent_ids.append(instance.topic.forum_id)
        connection.execute(forum_table.update(
            forum_table.c.id.in_(parent_ids), values={
            'post_count': forum_table.c.post_count + 1,
            'last_post_id': instance.id
        }))
        for page in xrange(1, 5):
            cache.delete('forum/topics/%d/%d'
                         % (instance.topic.forum_id, page))
        search.queue('f', instance.id)

    def before_delete(self, mapper, connection, instance):
        self.deregister(mapper, connection, instance)

    def deregister(self, mapper, connection, instance):
        """Remove references and decrement post counts for this topic."""
        forums = instance.topic.forum.parents
        forums.append(instance.topic.forum)
        parent_ids = list(p.id for p in forums)
        parent_ids.append(instance.topic.forum_id)
        # degrade user post count
        connection.execute(user_table.update(
            user_table.c.id == instance.author_id, values={
                'post_count': user_table.c.post_count - 1}
        ))

        if instance.id == instance.topic.last_post_id:
            new_last_post = Post.query.filter(and_(
                topic_table.c.id == instance.topic_id,
                post_table.c.id != instance.id
            )).order_by(post_table.c.id.asc()).first()
            connection.execute(topic_table.update(
                topic_table.c.id == instance.topic_id, values={
                    'last_post_id': new_last_post.id}
            ))

        # decrement post_counts
        connection.execute(topic_table.update(
            topic_table.c.id == instance.topic_id, values={
                'post_count': topic_table.c.post_count - 1
            }))
        forum_ids = [f.id for f in instance.topic.forum.parents]
        forum_ids.append(instance.topic.forum.id)
        connection.execute(forum_table.update(
            forum_table.c.id.in_(forum_ids), values={
                'post_count': forum_table.c.post_count - 1
            }))

        # remove references
        connection.execute(forum_table.update(
                forum_table.c.last_post_id == instance.id, values={
                    'last_post_id': select([func.max(post_table.c.id)],
                        (post_table.c.topic_id == topic_table.c.id) &
                        (topic_table.c.forum_id == forum_table.c.id) &
                        (post_table.c.id != instance.id))
                    }
            ))

        # decrement position
        connection.execute(post_table.update(and_(
            post_table.c.position > instance.position,
            post_table.c.topic_id == instance.topic_id), values={
                'position': post_table.c.position - 1
            }
        ))


class Forum(object):
    """
    This is a forum that may contain subforums or threads.
    If parent is None this forum is a root forum, else it's a subforum.
    Position is an integer that's used to sort the forums.  The lower position
    is, the higher the forum is displayed.
    """

    def get_absolute_url(self, action='show'):
        if action == 'show':
            return href('forum', self.parent_id and 'forum' or 'category',
                        self.slug)
        if action in ('newtopic', 'welcome', 'subscribe', 'unsubscribe',
                      'markread'):
            return href('forum', 'forum', self.slug, action)
        if action == 'edit':
            return href('admin', 'forum', 'edit', self.id)

    @property
    def parents(self):
        """Return a list of all parent forums up to the root level."""
        parents = []
        forum = self
        while forum.parent_id:
            forum = Forum.query.get(forum.parent_id)
            parents.append(forum)
        return parents

    @property
    def children(self):
        cache_key = 'forum/children/%d' % self.id
        children_ids = cache.get(cache_key)
        if children_ids is None:
            children_ids = [row[0] for row in dbsession.execute(select(
                [forum_table.c.id], forum_table.c.parent_id == self.id) \
                .order_by(forum_table.c.position)).fetchall()]
            cache.set(cache_key, children_ids)
        children = [Forum.query.get(id) for id in children_ids]
        return children

    def get_children_filtered(self, user):
        """Same as children, but check for acls if a user is given"""
        return filter_invisible(user, self.children)


    def get_latest_topics(self, count=None):
        """
        Return a list of the latest topics in this forum. If no count is
        given the default value from the settings will be used and the whole
        output will be cached (highly recommended!).
        """
        limit = max(settings.FORUM_TOPIC_CACHE, count)
        key = 'forum/latest_topics/%d' % self.id
        topics = (limit == 100) and cache.get(key) or None

        if not topics:
            topics = Topic.query.options(eagerload('author'), eagerload('last_post'),
                eagerload('last_post.author')).filter_by(forum_id=self.id) \
                .order_by((Topic.sticky.desc(), Topic.last_post_id.desc())).limit(limit)
            if limit == settings.FORUM_TOPIC_CACHE:
                topics = topics.all()
                cache.set(key, topics)

        return (count < limit) and topics[:count] or topics

    latest_topics = property(get_latest_topics)

    def get_read_status(self, user):
        """
        Determine the read status of the whole forum for a specific
        user.
        """
        if user.is_anonymous:
            return True
        return user._readstatus(self)

    def mark_read(self, user):
        """
        Mark all topics in this forum and all related subforums as
        read for the specificed user.
        """
        if user.is_anonymous:
            return
        if not hasattr(user, '_readstatus'):
            user._readstatus = ReadStatus(user.forum_read_status)
        if user._readstatus.mark(self):
            user.forum_read_status = user._readstatus.serialize()

    def find_welcome(self, user):
        """
        Return a forum with an unread welcome message if exits.
        The message itself, can be retrieved late, by reading the
        welcome_message attribute.
        """
        forums = self.parents
        forums.append(self)
        read = set()
        if user.is_authenticated and user.forum_welcome:
            read = set(int(i) for i in user.forum_welcome.split(','))
        for forum in forums:
            if forum.welcome_message_id is not None and \
               forum.id not in read:
                return forum
        return None

    def read_welcome(self, user, read=True):
        if user.is_anonymous:
            return
        status = set()
        if user.forum_welcome:
            status = set(int(i) for i in user.forum_welcome.split(','))
        if read:
            status.add(self.id)
        else:
            status.discard(self.id)
        user.forum_welcome = ','.join(str(i) for i in status)
        dbsession.flush([user])

    def invalidate_topic_cache(self):
        for page in range(CACHE_PAGES_COUNT):
            cache.delete('forum/topics/%d/%d' % (self.id, page))

    def __unicode__(self):
        return self.name

    def __repr__(self):
        return '<%s id=%s slug=%s name=%s>' % (
            self.__class__.__name__,
            self.id,
            self.slug.encode('utf-8'),
            self.name.encode('utf-8')
        )


class Topic(object):
    """
    A topic symbolizes a bunch of Posts (at least one) that is located inside
    a Forum.
    When creating a new topic, a new post is added to it automatically.
    """

    def touch(self):
        """Increment the view count in a safe way."""
        self.view_count = topic_table.c.view_count + 1

    def move(self, forum):
        """Move the topic to an other forum."""
        ids = list(p.id for p in self.forum.parents)
        ids.append(self.forum.id)
        dbsession.execute(forum_table.update(forum_table.c.id.in_(ids), values={
            'topic_count': forum_table.c.topic_count -1,
            'post_count': forum_table.c.post_count -1,
        }))
        dbsession.commit()
        self.forum = forum
        dbsession.flush([self])
        dbsession.commit()
        ids = list(p.id for p in self.forum.parents)
        ids.append(self.forum.id)
        dbsession.execute(forum_table.update(forum_table.c.id.in_(ids), values={
            'topic_count': forum_table.c.topic_count + 1,
            'post_count': forum_table.c.post_count + 1,
        }))
        dbsession.commit()
        forum.invalidate_topic_cache()
        self.forum.invalidate_topic_cache()
        self.reindex()

    def get_absolute_url(self, action='show'):
        if action in ('show',):
            return href('forum', 'topic', self.slug)
        if action in ('reply', 'delete', 'hide', 'restore', 'split', 'move',
                      'solve', 'unsolve', 'lock', 'unlock', 'report',
                      'report_done', 'subscribe', 'unsubscribe'):
            return href('forum', 'topic', self.slug, action)

    def get_pagination(self, threshold=3):
        pages = max(0, self.post_count - 1) // POSTS_PER_PAGE + 1
        if pages == 1:
            return u''
        result = []
        ellipsis = u'<span class="ellipsis"> … </span>'
        was_ellipsis = False
        for num in xrange(1, pages + 1):
            if num <= threshold or num > pages - threshold:
                if result and result[-1] != ellipsis:
                    result.append(u'<span class="comma">, </span>')
                was_space = False
                link = self.get_absolute_url()
                if num != 1:
                    link = '%s%d/' % (link, num)
                result.append(u'<a href="%s" class="pageselect">%s</a>' %
                              (link, num))
            elif not was_ellipsis:
                was_ellipsis = True
                result.append(ellipsis)
        return u'<span class="pagination">%s</span>' % u''.join(result)

    @property
    def paginated(self):
        return bool((self.post_count - 1) // POSTS_PER_PAGE)

    def get_ubuntu_version(self):
        if not (self.ubuntu_version or self.ubuntu_distro):
            return u'Nicht angegeben'
        out = []
        if self.ubuntu_distro:
            out.append(UBUNTU_DISTROS[self.ubuntu_distro])
        if self.ubuntu_version:
            out.append(u'%s (%s)' % (self.ubuntu_version,
                                    UBUNTU_VERSIONS[self.ubuntu_version]))
        return u' '.join(out)

    def get_read_status(self, user):
        if user.is_anonymous:
            return True
        if not hasattr(user, '_readstatus'):
            user._readstatus = ReadStatus(user.forum_read_status)
        return user._readstatus(self)

    def mark_read(self, user):
        """
        Mark the current topic as read for a given user.
        """
        if user.is_anonymous:
            return
        if not hasattr(user, '_readstatus'):
            user._readstatus = ReadStatus(user.forum_read_status)
        if user._readstatus.mark(self):
            user.forum_read_status = user._readstatus.serialize()

    def reindex(self):
        """Mark the whole topic for reindexing."""
        for p, in dbsession.execute(select([post_table.c.id],
                                           post_table.c.topic_id == self.id)):
            search.queue('f', p)

    def __unicode__(self):
        return self.title

    def __repr__(self):
        return '<%s id=%s title=%s>' % (
            self.__class__.__name__,
            self.id,
            self.title.encode('utf8')
        )


class Post(object):
    """
    Represents a post in a topic.
    """

    def render_text(self, request=None, format='html', force_existing=False):
        context = RenderContext(request)
        node = parse(self.text, wiki_force_existing=force_existing)
        return node.render(context, format)

    def update_search(self):
        """
        This updates the xapian search index.
        """
        search.queue('f', self.id)

    def get_absolute_url(self, action='show'):
        if action == 'show':
            return href('forum', 'post', self.id)
        if action == 'fullurl':
            return Post.url_for_post(self.id)
        return href('forum', 'post', self.id, action)

    @staticmethod
    def url_for_post(id, paramstr=None):
        row = dbsession.execute(select(
            [func.count(post_table.c.id), topic_table.c.slug], and_(
                topic_table.c.id == post_table.c.topic_id,
                topic_table.c.id == select(
                    [post_table.c.topic_id], post_table.c.id == id),
                    post_table.c.id <= id)
            ).group_by(topic_table.c.id)).fetchone()
        if not row:
            return None
        post_count, slug = row
        page = max(0, post_count - 1) // POSTS_PER_PAGE + 1
        return ''.join((href('forum', 'topic', slug,
            *(page != 1 and (page,) or ())),
            paramstr and '?%s' % paramstr or '', '#post-%d' % id))

    @staticmethod
    def get_max_id():
        return dbsession.execute(select([func.max(Post.c.id)])).fetchone()[0]

    @staticmethod
    def multi_update_search(ids):
        """
        Updates the search index for quite a lot of posts with a single query.
        """
        dbsession.execute('''
            insert into portal_searchqueue (component, doc_id)
                values %s;
        ''' % ', '.join(('("f", %s)',) * len(ids)), ids)
        dbsession.commit()

    def edit(self, request, text):
        """
        Changes the text of the post. If the post is already stored in the
        database, it creates a post revision containing the old text.
        """
        if self.id:
            rev = PostRevision()
            rev.post = self
            rev.store_date = datetime.utcnow()
            rev.text = self.text
        self.text = text
        self.rendered_text = self.render_text(request)

    def deregister(self):
        """
        This function removes all relations to this post.
        """
        pt, tt = post_table, topic_table
        if self.id == self.topic.last_post_id:
            try:
                self.topic.last_post = Post.query.filter(and_(
                    pt.c.topic_id==self.topic.id,
                    not_(pt.c.id==self.id)
                )).order_by(pt.c.id)[0]
            except IndexError:
                self.topic.last_post = None
        if self.id == self.topic.forum.last_post_id:
            last_post = Post.query.filter(and_(
                pt.c.topic_id==tt.c.id,
                tt.c.forum_id==self.topic.forum.id,
                pt.c.id!=self.id
            )).order_by(pt.c.id.desc()).limit(1)[0]
            try:
                self.topic.forum.last_post = last_post
            except TypeError:
                self.topic.forum.last_post = None
        self.topic.post_count -= 1
        dbsession.commit()
        for idx in xrange(1, 5):
            cache.delete('forum/topics/%d/%d' % (self.topic.id, idx))

    @staticmethod
    def split(posts, old_topic, new_topic):
        """
        This function splits `posts` out of `old_topic` and moves them into
        `new_topic`.
        It is important that `posts` is a list of posts ordered by id
        ascending.
        """
        if len(posts) == old_topic.post_count:
            # The user selected to split all posts out of the topic --> delete
            # the topic.
            remove_topic = True
        else:
            remove_topic = False

        new_topic.post_count += len(posts)
        if not new_topic.last_post_id or \
           posts[-1].id > new_topic.last_post.id:
            new_topic.last_post = posts[-1]
        if not new_topic.first_post_id or \
           posts[0].id < new_topic.first_post.id:
            new_topic.first_post = posts[0]
            new_topic.author = posts[0].author

        dbsession.flush()
        ids = [p.id for p in posts]
        dbsession.execute(post_table.update(
            post_table.c.id.in_(ids), values={
                'topic_id': new_topic.id
        }))
        dbsession.commit()

        dbsession.execute('''set @rownum:=%s;''', [posts[0].position - 1])
        dbsession.execute('''
            update forum_post set position=(@rownum:=@rownum+1)
                              where topic_id=%s and position > %s order by id;
        ''', [old_topic.id, posts[0].position])
        dbsession.execute('''set @rownum:=-1;''')
        dbsession.execute('''
            update forum_post set position=(@rownum:=@rownum+1)
                              where topic_id=%s order by id;
        ''', [new_topic.id])
        dbsession.commit()

        if old_topic.forum.id != new_topic.forum.id:
            # update post count of the forums
            old_topic.forum.post_count -= len(posts)
            new_topic.forum.post_count += len(posts)
            # update last post of the forums
            if not new_topic.forum.last_post or \
               posts[-1].id > new_topic.forum.last_post.id:
                new_topic.forum.last_post = posts[-1]
            if posts[-1].id == old_topic.forum.last_post.id:
                last_post = Post.query.filter(and_(
                    post_table.c.topic_id==topic_table.c.id,
                    topic_table.c.forum_id==old_topic.forum_id
                )).first()

                old_topic.forum.last_post_id = last_post and last_post.id \
                                               or None
        dbsession.commit()

        if not remove_topic:
            old_topic.post_count -= len(posts)
            if old_topic.last_post.id == posts[-1].id:
                post = Post.query.filter(
                    topic_table.c.id==old_topic.id
                ).order_by(topic_table.c.id.desc()).first()
                old_topic.last_post = post
            if old_topic.first_post.id == posts[0].id:
                post = Post.query.filter(
                    topic_table.c.id==old_topic.id
                ).order_by(topic_table.c.id.asc()).first()
                old_topic.first_post = post
        else:
            dbsession.delete(old_topic)

        dbsession.commit()

        # update the search index which has the post --> topic mapping indexed
        Post.multi_update_search([post.id for post in posts])

        new_topic.forum.invalidate_topic_cache()
        old_topic.forum.invalidate_topic_cache()

    def __unicode__(self):
        return '%s - %s' % (
            self.topic.title,
            self.text[0:20]
        )

    def __repr__(self):
        return '<%s id=%s author=%s>' % (
            self.__class__.__name__,
            self.id,
            self.author
        )


class PostRevision(object):
    """
    This saves old revisions of posts. It can be used to restore posts if
    something odd was done to them.
    """

    def __repr__(self):
        return '<%s post=%d (%s), stored=%s>' % (
            self.__class__.__name__,
            self.post.id,
            self.post.topic.title,
            self.store_date.strftime('%Y-%m-%d %H:%M')
        )

    def get_absolute_url(self, action='restore'):
        return href('forum', 'revision', self.id, 'restore')

    @property
    def rendered_text(self):
        request = current_request._get_current_object()
        context = RenderContext(request, simplified=True)
        return parse(self.text).render(context, 'html')

    def restore(self, request):
        """
        Edits the text of the post the revision belongs to and deletes the
        revision.
        """
        self.post.edit(request, self.text)
        dbsession.delete(self)


class Attachment(object):
    """
    Represents an attachment associated to a post.
    """

    @staticmethod
    def create(name, content, mime, attachments, override=False, **kwargs):
        """
        This method writes a new attachment bound to a post that is
        not written into the database yet.
        It either returns the new created attachment or None if another
        attachment with that name already exists (and `override` is False).

        :Parameters:
            name
                The file name of the attachment.
            content
                The content of the attachment.
            mime
                The mimetype of the attachment (guess_file is implemented
                as fallback)
            attachments
                A list that includes attachments that are
                already attached to this (not-yet-existing) post.
            override
                Specifies whether other attachments for the same post should
                be overwritten if they have the same name.
        """
        # check whether an attachment with the same name already exists
        existing = filter(lambda a: a.name==name, attachments)
        exists = bool(existing)
        if exists: existing = existing[0]

        if exists and override:
            attachments.remove(existing)
            dbsession.delete(existing)
            exists = False

        if not exists:
            # create a temporary filename so we can identify the attachment
            # on binding to the posts
            fn = path.join('forum', 'attachments', 'temp',
                md5((str(time()) + name).encode('utf-8')).hexdigest())
            attachment = Attachment(name=name, file=fn, mimetype=mime,
                                    **kwargs)
            f = open(path.join(settings.MEDIA_ROOT, fn), 'w')
            try:
                f.write(content)
            finally:
                f.close()
            dbsession.save(attachment)
            return attachment

    def delete(self):
        """
        Delete the attachment from the filesystem and
        also mark the database-object for deleting.
        """
        if path.exists(self.filename):
            os.remove(self.filename)
        dbsession.delete(self)

    @staticmethod
    def update_post_ids(att_ids, post_id):
        """
        Update the post_id of a few unbound attachments.
        :Parameters:
            att_ids
                A list of the attachment's ids.
            post_id
                The new post id.
        """
        if not att_ids:
            return False
        new_path = path.join('forum', 'attachments', str(post_id))
        new_abs_path = path.join(settings.MEDIA_ROOT, new_path)

        if not path.exists(new_abs_path):
            os.mkdir(new_abs_path)

        attachments = dbsession.execute(attachment_table.select(and_(
            attachment_table.c.id.in_(att_ids),
            attachment_table.c.post_id == None
        ))).fetchall()

        for row in attachments:
            id, old_fn, name, comment, pid, mime = row
            old_fo = open(path.join(settings.MEDIA_ROOT, old_fn), 'r')
            name = shorten_filename(name)
            new_fo = open(path.join(new_abs_path, name), 'w')
            try:
                new_fo.write(old_fo.read())
            finally:
                new_fo.close()
                old_fo.close()
            # delete the temp-file
            os.remove(path.join(settings.MEDIA_ROOT, old_fn))
            at = attachment_table
            dbsession.execute(at.update(and_(
                at.c.id == id,
                at.c.post_id == None
            ), values={'post_id': post_id,
                       at.c.file: '%s/%s'% (new_path, name)}
            ))

    @property
    def size(self):
        """The size of the attachment in bytes."""
        fn = self.filename
        if isinstance(fn, unicode):
            fn = fn.encode('utf-8')
        stat = os.stat(fn)
        return stat.st_size

    @property
    def filename(self):
        """The filename of the attachment on the filesystem."""
        return path.join(settings.MEDIA_ROOT, self.file)

    @property
    def mimetype(self):
        """The mimetype of the attachment."""
        return self.mimetype or guess_type(self.filename)[0] or \
               'application/octet-stream'

    @property
    def contents(self):
        """
        The raw contents of the file.  This is usually unsafe because
        it can cause the memory limit to be reached if the file is too
        big.  However this limitation currently affects the whole django
        system which handles uploads in the memory.
        """
        f = self.open()
        try:
            return f.read()
        finally:
            f.close()

    @property
    def html_representation(self):
        """
        This method returns a `HTML` representation of the attachment for the
        `show_action` page.  If this method does not know about an internal
        representation for the object the return value will be an download
        link to the raw attachment.
        """
        url = escape(self.get_absolute_url())
        show_thumbnails = current_request.user.settings.get(
            'show_thumbnails', False)
        show_preview = current_request.user.settings.get(
            'show_preview', False)
        fallback = u'<a href="%s" type="%s">Anhang herunterladen</a>' % (
            url, self.mimetype)

        if not show_preview:
            return fallback

        if show_thumbnails and self.mimetype in SUPPORTED_IMAGE_TYPES:
            # handle and cache thumbnails
            ff = self.file.encode('utf-8')
            img_path = path.join(settings.MEDIA_ROOT,
                'forum/thumbnails/%s' % ff.split('/')[-1])
            if not path.exists(path.abspath(img_path)):
                # create a new thumbnail
                img = Image.open(StringIO(self.contents))
<<<<<<< HEAD
                if img.format == 'PNG' and img.info.get('interlace'):
                    # PIL raises an IOError if the PNG is interlaced
                    # so we need that workaround for now...
                    return u'<a href="%s" type="%s">%s herunterladen</a>' % (
                        url, self.mimetype, self.name)

=======
>>>>>>> d38a05d7
                if img.size > settings.FORUM_THUMBNAIL_SIZE:
                    img.thumbnail(settings.FORUM_THUMBNAIL_SIZE)
                img.save(img_path, img.format)
            thumb_url = href('media', 'forum/thumbnails/%s'
                             % self.file.split('/')[-1])
            return u'<a href="%s"><img class="preview" src="%s" ' \
                   u'alt="%s"></a>' % (url, thumb_url, self.comment)

        elif self.mimetype.startswith('text/') and len(self.contents)<250:
            return highlight_code(self.contents.decode('utf-8'),
                mimetype=self.mimetype)
        else:
            return fallback

    def open(self, mode='rb'):
        """
        Open the file as file descriptor.  Don't forget to close this file
        descriptor accordingly.
        """
        return file(self.filename, mode)

    def get_absolute_url(self):
        return href('media', self.file)


class Privilege(object):

    def __init__(self, forum, group=None, user=None, bits=None):
        if group is None and user is None:
            raise ValueError('Privilege needs at least one group or user')
        uid = user and user.id or None
        gid = group and group.id or None
        self.group_id = gid
        self.user_id = uid
        self.forum_id = forum.id
        self.bits = bits


class Poll(object):

    @staticmethod
    def create(question, options, multiple_votes, topic_id=None,
            time=None):
        now = datetime.utcnow()
        poll = Poll(question=question, multiple_votes=multiple_votes,
                    topic_id=topic_id, start_time=now,
                    end_time=time and now + time or None)
        for option in options:
            option = PollOption(name=option)
            poll.options.append(option)
        return poll

    @staticmethod
    def bind(poll_ids, topic_id):
        """Bind the polls given in poll_ids to the given topic id."""
        if not poll_ids:
            return False
        dbsession.execute(poll_table.update(and_(poll_table.c.id.in_(poll_ids),
            poll_table.c.topic_id == None), values={
                'topic_id': topic_id
        }))

    @property
    def votes(self):
        """Calculate the total number of votes in this poll."""
        return sum(o.votes for o in self.options)

    def has_participated(self, user=None):
        user = user or current_request.user
        return bool(dbsession.execute(select([1],
            (poll_vote_table.c.poll_id == self.id) &
            (poll_vote_table.c.voter_id == user.id))).fetchone())

    participated = property(has_participated)

    @property
    def ended(self):
        """Returns a boolean whether the poll ended already"""
        return self.end_time and datetime.utcnow() > self.end_time

    @deferred
    def can_vote(self):
        """
        Returns a boolean whether the current user can vote in this poll.
        """
        return not self.ended and not self.participated


class PollOption(object):

    @property
    def percentage(self):
        """Calculate the percentage of votes for this poll option."""
        if self.poll.votes:
            return self.votes / self.poll.votes * 100
        return 0.0


class PollVote(object):
    pass


class WelcomeMessage(object):
    """
    This class can be used, to attach additional Welcome-Messages to
    a category or forum.  That might be usefull for greeting the users or
    explaining extra rules.  The message will be displayed only once for
    each user.
    """
    #title = models.CharField(max_length=120)
    #text = models.TextField('Nachricht')
    #rendered_text = models.TextField('Gerenderte Nachricht')
    def __init__(self, title, text):
        self.title = title
        self.text = text

    def save(self):
        self.rendered_text = self.render_text()
        dbsession.save(self)
        dbsession.flush([self])

    def render_text(self, request=None, format='html'):
        if request is None:
            # we have to do that becaus render_text is called during
            # save() which might be triggered outside of a HTTP request
            # eg: converter
            try:
                request = current_request._get_current_object()
            except RuntimeError:
                request = None
        context = RenderContext(request, simplified=True)
        return parse(self.text).render(context, format)


# set up the mappers for sqlalchemy
class SAUser(object):

    def get_absolute_url(self):
        return href('portal', 'user', self.username)

    @property
    def avatar_url(self):
        if not self.avatar:
            return href('static', 'img', 'portal', 'no_avatar.png')
        return href('media', self.avatar)

    @property
    def rendered_signature(self):
        return self.render_signature()

    def render_signature(self, request=None, format='html', nocache=False):
        """Render the user signature and cache it if `nocache` is `False`."""
        if request is None:
            request = current_request._get_current_object()
        context = RenderContext(request)
        if nocache or self.id is None or format != 'html':
            return parse(self.signature).render(context, format)
        key = 'portal/user/%d/signature' % self.id
        instructions = cache.get(key)
        if instructions is None:
            instructions = parse(self.signature).compile(format)
            cache.set(key, instructions)
        return render(instructions, context)

    @deferred
    def settings(self):
        return cPickle.loads(str(self._settings))

    @deferred
    def primary_group(self):
        if self.primary_group_id is None:
            # we use the first assigned group as the primary one
            groups = self.groups.all()
            return groups and groups[0] or Group.get_default_group()
        return SAGroup.query.get(self.primary_group_id)

    def __unicode__(self):
        return self.username


class SAGroup(object):

    @property
    def icon_url(self):
        if not self.icon:
            return None
        return href('media', self.icon)

    def get_absolute_url(self):
        return href('portal', 'groups', self.name)

    def __unicode__(self):
        return self.name


class ReadStatus(object):
    """
    Manages the read status of forums and topics for a specific user.
    """

    def __init__(self, serialized_data):
        self.data = serialized_data and cPickle.loads(str(serialized_data)) or {}

    def __call__(self, item):
        """
        Determine the read status for a forum or topic. If the topic
        was allready read by the user, True is returned.
        """
        forum_id, post_id = None, None
        is_forum = isinstance(item, Forum)
        if is_forum:
            forum_id, post_id = item.id, item.last_post_id
        elif isinstance(item, Topic):
            forum_id, post_id = item.forum_id, item.last_post_id
        else:
            raise ValueError('Can\'t determine read status of an unknown type')
        row = self.data.get(forum_id, (None, []))
        if row[0] >= post_id:
            return True
        elif is_forum:
            return False
        return post_id in row[1]

    def mark(self, item):
        """
        Mark a forum or topic as read. Note that you must save the database
        changes explicitely!
        """
        if self(item):
            return False
        forum_id = isinstance(item, Forum) and item.id or item.forum_id
        post_id = item.last_post_id
        if isinstance(item, Forum):
            self.data[forum_id] = (post_id, set())
            for child in item.children:
                self.mark(child)
            if item.parent_id and reduce(lambda a, b: a and b, \
                [self(c) for c in item.parent.children], True):
                self.mark(item.parent)
            return True
        row = self.data.get(forum_id, (None, set()))
        row[1].add(post_id)
        if reduce(lambda a, b: a and b,
            [self(c) for c in item.forum.children], True) and not \
            dbsession.execute(select([1], and_(forum_table.c.id == forum_id,
                forum_table.c.last_post_id > (row[0] or -1),
                ~forum_table.c.last_post_id.in_(row[1]))).limit(1)).fetchone():
            self.mark(item.forum)
            return True
        elif len(row[1]) > settings.FORUM_LIMIT_UNREAD:
            r = list(row[1])
            r.sort()
            row = (r[settings.FORUM_LIMIT_UNREAD//2],
                set(r[settings.FORUM_LIMIT_UNREAD//2:]))
        self.data[forum_id] = row
        return True

    def serialize(self):
        return cPickle.dumps(self.data)


dbsession.mapper(SAUser, user_table, properties={
    'groups': relation(SAGroup, secondary=user_group_table,
                       lazy='dynamic')
})
dbsession.mapper(SAGroup, group_table)
dbsession.mapper(Privilege, privilege_table, properties={
    'forum': relation(Forum)
})
dbsession.mapper(Forum, forum_table, properties={
    'topics': relation(Topic, lazy='dynamic'),
    '_children': relation(Forum, backref=backref('parent',
                          remote_side=[forum_table.c.id])),
    'last_post': relation(Post, post_update=True)
    }, extension=ForumMapperExtension(),
    order_by=forum_table.c.position
)
dbsession.mapper(Topic, topic_table, properties={
    'author': relation(SAUser, foreign_keys=[topic_table.c.author_id],
                       primaryjoin=topic_table.c.author_id == user_table.c.id),
    'reporter': relation(SAUser, foreign_keys=[topic_table.c.reporter_id],
                         primaryjoin=topic_table.c.reporter_id == user_table.c.id),
    'last_post': relation(Post, post_update=True,
                          primaryjoin=topic_table.c.last_post_id == post_table.c.id),
    'first_post': relation(Post, post_update=True,
                           primaryjoin=topic_table.c.first_post_id == post_table.c.id),
    'forum': relation(Forum),
    'polls': relation(Poll, backref='topic', cascade='save-update'),
    'posts': relation(Post, backref='topic', cascade='all, delete-orphan',
                      primaryjoin=topic_table.c.id == post_table.c.topic_id,
                      lazy='dynamic'),
    }, extension=TopicMapperExtension()
)
dbsession.mapper(Post, post_table, properties={
    'author': relation(SAUser,
        primaryjoin=post_table.c.author_id == user_table.c.id,
        foreign_keys=[post_table.c.author_id]),
    'attachments': relation(Attachment, cascade='all, delete'),
    'revisions': relation(PostRevision, backref='post', lazy='dynamic',
        cascade='all, delete-orphan',
        primaryjoin=post_revision_table.c.post_id == post_table.c.id)
    },
    extension=PostMapperExtension(),
)
dbsession.mapper(PostRevision, post_revision_table)
dbsession.mapper(Attachment, attachment_table)
dbsession.mapper(Poll, poll_table, properties={
    'options': relation(PollOption, backref='poll',
        cascade='all, delete-orphan'),
    'votings': relation(PollVote, backref='poll', cascade='all, delete-orphan')
})
dbsession.mapper(PollOption, poll_option_table)
dbsession.mapper(PollVote, poll_vote_table)
dbsession.mapper(WelcomeMessage, forum_welcomemessage_table)<|MERGE_RESOLUTION|>--- conflicted
+++ resolved
@@ -919,15 +919,7 @@
             if not path.exists(path.abspath(img_path)):
                 # create a new thumbnail
                 img = Image.open(StringIO(self.contents))
-<<<<<<< HEAD
-                if img.format == 'PNG' and img.info.get('interlace'):
-                    # PIL raises an IOError if the PNG is interlaced
-                    # so we need that workaround for now...
-                    return u'<a href="%s" type="%s">%s herunterladen</a>' % (
-                        url, self.mimetype, self.name)
-
-=======
->>>>>>> d38a05d7
+
                 if img.size > settings.FORUM_THUMBNAIL_SIZE:
                     img.thumbnail(settings.FORUM_THUMBNAIL_SIZE)
                 img.save(img_path, img.format)
