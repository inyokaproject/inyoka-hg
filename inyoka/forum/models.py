--- conflicted
+++ resolved
@@ -1147,16 +1147,6 @@
     }, extension=TopicMapperExtension()
 )
 dbsession.mapper(Post, join(post_table, post_text_table, post_table.c.id == post_text_table.c.id), properties={
-<<<<<<< HEAD
-    'author': relation(SAUser, foreign_keys=[post_table.c.author_id],
-                       primaryjoin=post_table.c.author_id == user_table.c.id),
-    'attachments': relation(Attachment)
-    }, extension=PostMapperExtension(), order_by=None
-)
-dbsession.mapper(PostRevision, post_revision_table, properties={
-    'post': relation(Post, primaryjoin=post_revision_table.c.post_id == post_table.c.id)
-})
-=======
     'author': relation(SAUser,
         primaryjoin=post_table.c.author_id == user_table.c.id,
         foreign_keys=[post_table.c.author_id]),
@@ -1167,7 +1157,6 @@
     extension=PostMapperExtension(),
 )
 dbsession.mapper(PostRevision, post_revision_table)
->>>>>>> 9fe3a992
 dbsession.mapper(Attachment, attachment_table)
 dbsession.mapper(Poll, poll_table, properties={
     'options': relation(PollOption, backref='poll',
