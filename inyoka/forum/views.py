--- conflicted
+++ resolved
@@ -235,16 +235,13 @@
             post.rendered_text = post.render_text(force_existing=True)
             session.commit()
     team_icon = storage['team_icon']
-<<<<<<< HEAD
 
     if team_icon:
         team_icon = href('media', storage['team_icon'])
     else:
         team_icon = None
 
-=======
     can_edit = check_privilege(privileges, 'edit')
->>>>>>> 544b1a4a
     return {
         'topic':             t,
         'forum':             t.forum,
@@ -254,13 +251,9 @@
         'polls':             polls,
         'show_vote_results': request.GET.get('action') == 'vote_results',
         'can_vote':          polls and bool([True for p in polls if p.can_vote]),
-<<<<<<< HEAD
-        'team_icon_url':     team_icon
-=======
         'can_moderate':      check_privilege(privileges, 'moderate'),
         'can_edit':          lambda post: can_edit and post.author.id == request.user.id
         'team_icon_url':     team_icon and href('media', storage['team_icon']) or None
->>>>>>> 544b1a4a
     }
 
 
