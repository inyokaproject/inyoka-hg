# -*- coding: utf-8 -*-
"""
    inyoka.forum.views
    ~~~~~~~~~~~~~~~~~~

    The views for the forum.

    :copyright: Copyright 2007 by Benjamin Wiegand, Christopher Grebs.
    :license: GNU GPL.
"""
import re
from django.conf import settings
from django.http import HttpResponse, HttpResponseRedirect, \
                        Http404 as PageNotFound
from django.shortcuts import get_object_or_404
from django.core.cache import cache
from django.utils.text import truncate_html_words
from inyoka.portal.views import not_found as global_not_found
from inyoka.portal.utils import simple_check_login, check_login, \
                                abort_access_denied
from inyoka.utils import slugify
from inyoka.utils.urls import href, url_for
from inyoka.utils.html import escape
from inyoka.utils.sessions import set_session_info
from inyoka.utils.http import templated, AccessDeniedResponse
from inyoka.utils.feeds import FeedBuilder
from inyoka.utils.flashing import flash
from inyoka.utils.templating import render_template
from inyoka.utils.pagination import Pagination
from inyoka.utils.notification import send_notification
from inyoka.wiki.utils import quote_text
from inyoka.wiki.models import Page as WikiPage
from inyoka.wiki.parser import parse, render, RenderContext
from inyoka.portal.models import Subscription
from inyoka.forum.models import Forum, Topic, Attachment, POSTS_PER_PAGE, \
                                Post, get_ubuntu_version, Poll
from inyoka.forum.forms import NewPostForm, NewTopicForm, SplitTopicForm, \
                               AddAttachmentForm, EditPostForm, AddPollForm, \
                               MoveTopicForm, ReportTopicForm, ReportListForm
from inyoka.forum.acl import filter_invisible, get_forum_privileges, \
                             have_privilege, get_privileges


_legacy_forum_re = re.compile(r'^/forum/(\d+)(?:/(\d+))?/?$')


def not_found(request, err_message=None):
    """
    This is called if no URL matches or a view returned a `PageNotFound`.
    """
    # check if an old forum url matches
    m = _legacy_forum_re.match(request.path)
    if m:
        forum_id, offset = m.groups()
        try:
            forum = Forum.objects.get(id=forum_id)
        except Forum.DoesNotExist:
            pass
        else:
            if offset is None:
                page = 1
            else:
                page = (offset / POSTS_PER_PAGE) + 1
            if page <= 1:
                url = href('forum', 'forum', forum.slug)
            else:
                url = href('forum', 'forum', forum.slug, page)
            return HttpResponseRedirect(url)
    return global_not_found(request, err_message)


@templated('forum/index.html')
def index(request, category=None):
    """
    Return all forums without parents.
    These forums are treated as categories but not as real forums.
    """
    categories = Forum.objects.get_categories(depth=1)
    if category:
        categories = categories.filter(slug=slugify(category))
        set_session_info(request, (u'sieht sich die Forenübersicht der '
                                   u'Kategorie „%s“ an'
                                   % categories[0].name),
                         u'Kategorieübersicht')
    else:
        set_session_info(request, u'sieht sich die Forenübersicht an.',
                         u'Forenübersicht')

    return {
        'categories': filter_invisible(request.user, categories),
        'is_index':   not category
    }


@templated('forum/forum.html')
def forum(request, slug, page=1):
    """
    Return a single forum to show a topic list.
    """
    f = Forum.objects.get(slug=slug)
    if f.parent is None:
        return HttpResponseRedirect(href('forum'))
    if not have_privilege(request.user, f, 'read'):
        return abort_access_denied(request)
    topics = Topic.objects.by_forum(f.id)
    pagination = Pagination(request, topics, page, POSTS_PER_PAGE)
    set_session_info(request, u'sieht sich das Forum „<a href="%s">'
                     u'%s</a>“ an' % (escape(url_for(f)), escape(f.name)),
                     'besuche das Forum')
    return {
        'forum':        filter_invisible(request.user, f),
        'topics':       list(pagination.get_objects()),
        'pagination':   pagination.generate()
    }


@templated('forum/topic.html')
def viewtopic(request, topic_slug, page=1):
    """
    Shows a topic, the posts are paginated.
    If the topic has a `hidden` flag, the user gets a nice message that the
    topic is deleted and is redirected to the topic's forum. Moderators can
    see these topics.
    """
    t = Topic.objects.get(slug=topic_slug)
    privileges = get_forum_privileges(request.user, t.forum)
    if not privileges['read']:
        return abort_access_denied(request)
    if t.hidden:
        if not privileges['moderate']:
            # XXX: don't show the topic if the user isn't a moderator
            flash(u'Dieses Thema wurde von einem Moderator gelöscht.')
            return HttpResponseRedirect(url_for(t.forum))
        flash(u'Dieses Thema ist unsichtbar für normale Benutzer.')
    t.touch()
    posts = t.post_set.all().exclude(text='')

    if t.has_poll:
        polls = Poll.objects.get_polls(t.id)

        if request.method == 'POST':
            # the user participated in a poll
            votings = []
            poll_ids = []
            for poll in polls.values():
                # get the votes for every poll in this topic
                if poll['multiple']:
                    v = request.POST.getlist('poll_%s' % poll['id'])
                else:
                    v = request.POST.get('poll_%s' % poll['id'])
                if v:
                    if privileges['vote']:
                        return abort_access_denied(request)
                    elif poll['participated']:
                        flash(u'Sie haben bereits an dieser Abstimmung '
                              u'teilgenommen.')
                        continue
                    def _vote(id):
                        # check whether the option selected is inside the
                        # right polls to prevent voting of other polls
                        if id in poll['options'] and id not in votings:
                            votings.append(id)
                            poll['options'][id]['votes'] += 1
                    if poll['multiple']:
                        for id in v:
                            _vote(int(id))
                    else:
                        _vote(int(v))
                    poll_ids.append(poll['id'])
                    poll['participated'] = True
                    flash(u'Sie haben erfolgreich an der Abstimmung '
                          u'teilgenommen.')

            if votings:
                # write the votes into the database
                Poll.objects.do_vote(request.user.id, votings, poll_ids)

        # calculate how many percent the options have of the total votes
        # this has to be done after voting
        Poll.objects.calculate_percentage(polls)
    else:
        polls = None

    pagination = Pagination(request, posts, page, POSTS_PER_PAGE)
    set_session_info(request, u'sieht sich das Thema „<a href="%s">%s'
        u'</a>“ an' % (url_for(t), escape(t.title)), 'besuche Thema')
    subscribed = False
    if request.user.is_authenticated():
        t.mark_read(request.user)
        subscribed = bool(Subscription.objects.filter(
            topic=t, user=request.user))
    return {
        'topic':        t,
        'forum':        t.forum,
        'posts':        list(pagination.get_objects()),
        'is_subscribed':subscribed,
        'pagination':   pagination.generate(),
        'polls':        polls,
        'can_vote':     polls and (False in [p['participated'] for p in
                                             polls.values()]) or False
    }


@templated('forum/edit.html')
def newpost(request, topic_slug=None, quote_id=None):
    """
    If a user requests the page the first time, there is no POST-data and an
    empty form is displayed. The action of the form is the view itself.
    If `quote_id` is an integer, the standard text is set to a quoted version
    of the post with id = `quote_id`.
    If a user submits the form, POST-data is set, and the form is validated.
    If validation fails, the form is displayed again with added error
    messages, else the post is saved and the user is forwarded to topic-view.
    """
    preview = None

    if quote_id:
        p = Post.objects.get(id=quote_id)
        t = p.topic
    else:
        t = Topic.objects.get(slug=topic_slug)
    privileges = get_forum_privileges(request.user, t.forum)
    if t.locked and not privileges['moderator']:
        flash((u'Du kannst keinen Beitrag in diesem Thema erstellen, da es '
               u'von einem Moderator geschlossen wurde.'))
        return HttpResponseRedirect(t.get_absolute_url())
    elif not privileges['reply']:
        return abort_access_denied(request)
    posts = t.post_set.all().exclude(text='').order_by('-pub_date')[:10]
    attach_form = AddAttachmentForm()

    if request.method == 'POST':
        form = NewPostForm(request.POST)
        att_ids = [int(id) for id in request.POST['att_ids'].split(',') if id]
        # check for post = None to be sure that the user can't "hijack"
        # other attachments.
        attachments = list(Attachment.objects.filter(id__in=att_ids,
                                                     post_null=True))
        if 'attach' in request.POST:
            if 'upload' not in privileges:
                return abort_access_denied(request)
            # the user uploaded a new attachment
            attach_form = AddAttachmentForm(request.POST, request.FILES)
            if attach_form.is_valid():
                d = attach_form.cleaned_data
                att_name = d.get('filename') or d['attachment'].filename
                att = Attachment.objects.create(
                    att_name, d['attachment'].content,
                    attachments, override=d['override']
                )
                if not att:
                    flash(u'Ein Anhang „%s“ existiert bereits' % att_name)
                else:
                    attachments.append(att)
                    att_ids.append(att.id)
                    flash(u'Der Anhang „%s“ wurde erfolgreich hinzugefügt'
                          % att_name)

        elif 'delete_attachment' in request.POST:
            if 'upload' not in privileges or 'delete' not in privileges:
                return abort_access_denied(request)
            id = int(request.POST['delete_attachment'])
            att_ids.remove(id)
            att = filter(lambda a: a.id == id, attachments)[0]
            att.delete()
            attachments.remove(att)
            flash(u'Der Anhang „%s“ wurde gelöscht.' % att.name)

        elif form.is_valid():
            data = form.cleaned_data
            if 'preview' in request.POST:
                instructions = parse(data['text']).compile('html')
                context = RenderContext(request)
                preview = render(instructions, context)
            else:
                post = t.reply(text=data['text'], author=request.user)
                Attachment.objects.update_post_ids(att_ids, post.id)
                t.save()
                # send notifications
                for s in Subscription.objects.filter(topic=t):
                    text = render_template('mails/new_post.txt', {
                        'username': s.user.username,
                        'post':     post,
                        'topic':    t
                    })
                    send_notification(s.user, u'Neuer Beitrag im Thema „%s“'
                                      % t.title, text)
                return HttpResponseRedirect(t.get_absolute_url())
        form.data['att_ids'] = ','.join([unicode(id) for id in att_ids])
    else:
        if quote_id:
            form = NewPostForm(initial={'text': quote_text(p.text)})
        else:
            form = NewPostForm()
        attachments = []

    set_session_info(request, u'schreibt einen neuen Beitrag in „<a href="'
                     u'%s">%s</a>“' % (escape(url_for(t)), escape(t.title)))
    return {
        'topic':       t,
        'forum':       t.forum,
        'posts':       list(posts),
        'form':        form,
        'attach_form': attach_form,
        'attachments': list(attachments),
        'can_attach':  'upload' in privileges,
        'isnewpost' :  True,
        'preview':     preview
    }


@templated('forum/edit.html')
def newtopic(request, slug=None, article=None):
    """
    This function allows the user to create a new topic which is created in
    the forum `slug` if `slug` is a string.
    Else a new discussion for the wiki article `article` is created inside a
    special forum that contains wiki discussions only (see the
    WIKI_DISCUSSION_FORUM setting). It's title is set to the wiki article's
    name.
    When creating a new topic, the user has the choice to upload files bound
    to this topic or to create one or more polls.
    """
    preview = None

    if article:
        # the user wants to create a wiki discussion
        f = Forum.objects.get(slug=settings.WIKI_DISCUSSION_FORUM)
        article = WikiPage.objects.get(name=article)
        if request.method != 'POST':
            flash(u'Zu dem Artikel „%s“ existiert noch keine Diskussion. '
                  u'Wenn du willst, kannst du hier eine neue anlegen.' % \
                                                    (escape(article.name)))
    else:
        f = Forum.objects.get(slug=slug)
        if request.method != 'POST':
            flash(u'<ul><li>Kennst du unsere <a href="%s">Verhaltensregeln</a'
                  u'>?</li><li>Kann das <a href="%s">Wiki</a> dir weiterhelfe'
                  u'n?</li><li>Hast du die <a href="%s">Suche</a> schon benut'
                  u'zt?</li><li>Benutze für lange Ausgaben und Quelltexte bit'
                  u'te unseren <a href="%s">NoPaste Service</a>.</li></ul>'
                  % (href('wiki', 'Verwaltung/Moderatoren-Team/Forenregeln'),
                     href('wiki'), href('portal', 'search'), href('pastebin'))
            )

    if f.parent is None:
        # we don't allow posting in categories
        return HttpResponseRedirect(href('forum'))

    privileges = get_forum_privileges(request.user, f)
    if 'create' not in privileges:
        return abort_access_denied(request)

    attach_form = AddAttachmentForm()
    poll_form = AddPollForm()

    if request.method == 'POST':
        form = NewTopicForm(request.POST)

        #: this is a list of the ids of the topic's attachments.
        att_ids = [int(id) for id in request.POST['att_ids'].split(',') if id]
        #: this is a list of the ids of the topic's polls
        poll_ids = [int(id) for id in request.POST['polls'].split(',') if id]

        # check for post / topic is null to be sure that the user can't
        # "hijack" other attachments / polls that are already bound to
        # another post / topic.
        attachments = list(Attachment.objects.filter(id__in=att_ids,
                                                     post__isnull=True))
        polls = list(Poll.objects.filter(id__in=poll_ids, topic__isnull=True))
        options = request.POST.getlist('options')

        if 'attach' in request.POST:
            if 'upload' not in privileges:
                return abort_access_denied(request)
            # the user uploaded a new attachment
            attach_form = AddAttachmentForm(request.POST, request.FILES)
            if attach_form.is_valid():
                d = attach_form.cleaned_data
                att_name = d.get('filename') or d['attachment'].filename
                att = Attachment.objects.create(
                    att_name, d['attachment'].content,
                    attachments, override=d['override']
                )
                if not att:
                    flash(u'Ein Anhang „%s“ existiert bereits' % att_name)
                else:
                    attachments.append(att)
                    att_ids.append(att.id)
                    flash(u'Der Anhang „%s“ wurde erfolgreich hinzugefügt'
                          % att_name)

        elif 'delete_attachment' in request.POST:
            if 'upload' not in privileges or 'delete' not in privileges:
                return abort_access_denied(request)
            id = int(request.POST['delete_attachment'])
            att_ids.remove(id)
            att = filter(lambda a: a.id == id, attachments)[0]
            att.delete()
            attachments.remove(att)
            flash(u'Der Anhang „%s“ wurde gelöscht.' % att.name)

        elif 'add_poll' in request.POST:
            # the user added a new poll
            if 'create_poll' not in privileges:
                return abort_access_denied(request)
            poll_form = AddPollForm(request.POST)
            if poll_form.is_valid():
                d = poll_form.cleaned_data
                poll = Poll.objects.create(d['question'], d['options'],
                                           multiple=d['multiple'])
                polls.append(poll)
                poll_ids.append(poll.id)
                flash(u'Die Umfrage „%s“ wurde erfolgreich erstellt' %
                      escape(poll.question), success=True)
                # clean the poll formular
                poll_form = AddPollForm()
                options = ['', '']

        elif 'add_option' in request.POST:
            if 'create_poll' not in privileges:
                return abort_access_denied(request)
            poll_form = AddPollForm(request.POST)
            options.append('')

        elif 'delete_poll' in request.POST:
            if 'create_poll' not in privileges or not 'delete' in privileges:
                return abort_access_denied(request)
            # the user deleted a poll
            poll_id = int(request.POST['delete_poll'])
            poll = filter(lambda v: v.id == poll_id, polls)[0]
            poll.delete()
            polls.remove(poll)
            poll_ids.remove(poll_id)
            flash(u'Die Umfrage „%s“ wurde gelöscht' % escape(poll.question),
                  success=True)

        elif form.is_valid():
            data = form.cleaned_data
            if 'preview' in request.POST:
                # just show the user a preview
                instructions = parse(data['text']).compile('html')
                context = RenderContext(request)
                preview = render(instructions, context)
            else:
                # write the topic into the database
                topic = Topic.objects.create(f, data['title'], data['text'],
                            author=request.user, has_poll=bool(poll_ids),
                            ubuntu_distro=data['ubuntu_distro'],
                            ubuntu_version=data['ubuntu_version'],
                            sticky=data['sticky'])
                # bind all uploaded attachments to the new post
                Attachment.objects.update_post_ids(att_ids,
                                                   topic.first_post_id)
                # bind all new polls to the new topic
                Poll.objects.update_topic_ids(poll_ids, topic.id)

                if article:
                    # the topic is a wiki discussion, bind it to the wiki
                    # article and send notifications.
                    article.topic = topic
                    article.save()

                    for s in Subscription.objects.filter(wiki_page=article):
                        text = render_template('mails/new_page_discussion.txt', {
                            'username': s.user.username,
                            'page':     article
                        })
                        send_notification(s.user, (u'Neue Diskussion für die'
                            u' Seite „%s“ wurde eröffnet')
                            % article.title, text)


                return HttpResponseRedirect(topic.get_absolute_url())

        form.data['att_ids'] = ','.join([unicode(id) for id in att_ids])
        form.data['polls'] = ','.join([unicode(id) for id in poll_ids])
    else:
        # try to get and preselect the user's ubuntu version
        ubuntu_version = get_ubuntu_version(request)
        form = NewTopicForm(initial={
            'ubuntu_version': ubuntu_version,
            'title':          article and article.name or ''
        })
        attachments = []
        polls = []
        options = ['', '']

    set_session_info(request, u'schreibt ein neues Thema in „<a href="%s">'
                     u'%s</a>“' % (escape(url_for(f)), escape(f.name)))
    return {
        'form':        form,
        'forum':       f,
        'attach_form': attach_form,
        'attachments': list(attachments),
        'can_attach':  'upload' in privileges,
        'poll_form':   poll_form,
        'polls':       polls,
        'options':     options,
        'isnewtopic' : True,
        'article':     article,
        'preview':     preview
    }


@templated('forum/edit.html')
def edit(request, post_id):
    """
    The user can edit a post's text or add attachments on this page.
    If the post is the first post of a topic, the user also can edit the
    polls and the options (e.g. sticky) of the topic.
    """
    post = Post.objects.get(id=post_id)
    privileges = get_forum_privileges(request.user, post.topic.forum)
    if 'edit' not in privileges:
        return abort_access_denied(request)
    is_first_post = post.topic.first_post_id == post.id
    attach_form = AddAttachmentForm()
    if is_first_post:
        poll_form = AddPollForm()
        polls = list(Poll.objects.filter(topic=post.topic))
        options = request.POST.getlist('options')
    attachments = list(Attachment.objects.filter(post=post))
    if request.method == 'POST':
        form = EditPostForm(request.POST)
        if 'attach' in request.POST:
            if 'upload' not in privileges:
                return abort_access_denied(request)
            attach_form = AddAttachmentForm(request.POST, request.FILES)
            if attach_form.is_valid():
                d = attach_form.cleaned_data
                att_name = d.get('filename') or d['attachment'].filename
                # check whether another attachment with the same name does
                # exist already
                try:
                    a = Attachment.objects.get(name=att_name, post=post)
                    if d['override']:
                        a.delete()
                        raise Attachment.DoesNotExist()
                    flash(u'Ein Anhang „%s“ existiert bereits' % att_name)
                except Attachment.DoesNotExist:
                    att = Attachment(
                        name=att_name,
                        post=post
                    )
                    att.save_file_file(att_name, d['attachment'].content)
                    att.save()
                    attachments.append(att)
                    flash(u'Der Anhang „%s“ wurde erfolgreich hinzugefügt'
                          % att_name)

        elif 'delete_attachment' in request.POST:
            if 'upload' not in privileges or 'delete' not in privileges:
                return abort_access_denied(request)
            id = int(request.POST['delete_attachment'])
            att = filter(lambda a: a.id == id, attachments)[0]
            att.delete()
            attachments.remove(att)
            flash(u'Der Anhang „%s“ wurde gelöscht.' % att.name)

        elif is_first_post and 'add_poll' in request.POST:
            if 'create_poll' not in privileges:
                return abort_access_denied(request)
            # the user added a new poll
            poll_form = AddPollForm(request.POST)
            if poll_form.is_valid():
                d = poll_form.cleaned_data
                poll = Poll.objects.create(d['question'], d['options'],
                                           multiple=d['multiple'],
                                           topic_id=post.topic_id)
                polls.append(poll)
                if not post.topic.has_poll:
                    post.topic.has_poll = True
                    post.topic.save()
                flash(u'Die Umfrage „%s“ wurde erfolgreich erstellt' %
                      escape(poll.question), success=True)
                # clean the poll formular
                poll_form = AddPollForm()
                options = ['', '']

        elif is_first_post and 'add_option' in request.POST:
            if 'create_poll' not in privileges:
                return abort_access_denied(request)
            poll_form = AddPollForm(request.POST)
            options.append('')

        elif is_first_post and 'delete_poll' in request.POST:
            if 'create_poll' not in privileges or not 'delete' in privileges:
                return abort_access_denied(request)
            # the user deleted a poll
            poll_id = int(request.POST['delete_poll'])
            poll = filter(lambda p: p.id == poll_id, polls)[0]
            poll.delete()
            polls.remove(poll)
            if not polls:
                post.topic.has_poll = False
                post.topic.save()
            flash(u'Die Umfrage „%s“ wurde gelöscht' % escape(poll.question),
                  success=True)
        elif form.is_valid():
            data = form.cleaned_data
            post.text = data['text']
            post.save()
            if 'sticky' in data:
                post.topic.sticky = data['sticky']
                post.topic.save()
            flash(u'Der Beitrag wurde erfolgreich bearbeitet')
            return HttpResponseRedirect(href('forum', 'post', post.id))
    else:
        initial = {'text': post.text}
        if is_first_post:
            initial['sticky'] = post.topic.sticky
        form = EditPostForm(initial=initial)

    d = {
        'form': form,
        'post': post,
        'attach_form': attach_form,
        'attachments': attachments,
        'isedit': True,
    }
    if is_first_post:
        d.update({
            'isfirstpost': True,
            'poll_form': poll_form,
            'options': options or ['', ''],
            'polls': polls
        })
    return d


def change_status(request, topic_slug, solved=None, locked=None):
    """Change the status of a topic and redirect to it"""
    t = Topic.objects.get(slug=topic_slug)
    if not have_privilege(request.user, f.forum, 'read'):
        abort_access_denied(request)
    if solved is not None:
        t.solved = solved
        flash(u'Das Thema wurde als %s markiert' % (solved and u'gelöst' or \
                                                                u'ungelöst'))
    if locked is not None:
        t.locked = locked
        flash(u'Das Thema wurde %s' % (locked and u'gesperrt' or
                                                    u'entsperrt'))
    t.save()
    return HttpResponseRedirect(t.get_absolute_url())


@simple_check_login
def subscribe_topic(request, topic_slug):
    """
    If the user has already subscribed to this topic, this view removes it.
    If there isn't such a subscription, a new one is created.
    """
    t = Topic.objects.get(slug=topic_slug)
    if not have_privilege(request.user, t.forum, 'read'):
        return abort_access_denied(request)
    try:
        s = Subscription.objects.get(user=request.user, topic=t)
    except Subscription.DoesNotExist:
        # there's no such subscription yet, create a new one
        Subscription(user=request.user, topic=t).save()
        flash(u'Du wirst ab jetzt bei neuen Beiträgen in diesem Thema '
              u'benachrichtigt.')
    else:
        # there's already a subscription for this topic, remove it
        s.delete()
        flash(u'Du wirst ab nun bei neuen Beiträgen in diesem Thema nicht '
              u' mehr benachrichtigt')
    return HttpResponseRedirect(url_for(t))


@simple_check_login
@templated('forum/report.html')
def report(request, topic_slug):
    """Change the report_status of a topic and redirect to it"""
    t = Topic.objects.get(slug=topic_slug)
    if not have_privilege(request.user, t.forum, 'read'):
        return abort_access_denied(request)
    if t.reported:
        flash(u'Dieses Thema wurde bereits gemeldet; die Moderatoren werden '
              u'sich in Kürze darum kümmern.')
        return HttpResponseRedirect(t.get_absolute_url())

    if request.method == 'POST':
        form = ReportTopicForm(request.POST)
        if form.is_valid():
            d = form.cleaned_data
            t.reported = d['text']
            t.reporter = request.user
            t.save()
            cache.delete('forum/reported_topic_count')
            flash(u'Dieses Thema wurde den Moderatoren gemeldet. '
                  u'Sie werden sich sobald wie möglich darum kümmern', True)
            return HttpResponseRedirect(t.get_absolute_url())
    else:
        form = ReportTopicForm()
    return {
        'topic': t,
        'form':  form
    }


@templated('forum/reportlist.html')
def reportlist(request):
    """Get a list of all reported topics"""
    def _add_field_choices():
        """Add dynamic field choices to the reported topic formular"""
        form.fields['selected'].choices = [(t.id, u'') for t in topics]

    topics = Topic.objects.filter(reported__isnull=False)
    if request.method == 'POST':
        form = ReportListForm(request.POST)
        _add_field_choices()
        if form.is_valid():
            d = form.cleaned_data
            Topic.objects.mark_as_done(d['selected'])
            topics = filter(lambda t: str(t.id) not in d['selected'], topics)
            flash(u'Die gewählten Themen wurden als bearbeitet markiert.',
                  True)
    else:
        form = ReportListForm()
        _add_field_choices()

    privileges = get_privileges(user, forums)
    visible_topics = []
    for topic in topics:
        if privileges.get(topic.forum_id, {'moderator': False})['moderator']:
            visible_topics.append(topic)

    return {
        'topics':   visible_topics,
        'form':     form
    }


def post(request, post_id):
    """Redirect to the "real" post url" (see `PostManager.url_for_post`)"""
    rv = Post.objects.get_post_topic(post_id)
    if rv is None:
        raise PageNotFound()
    slug, page, anchor = rv
    url = href('forum', 'topic', slug, *(page != 1 and (page,) or ()))
    if request.GET:
        url += '?' + request.GET.urlencode()
    url += '#' + anchor
    return HttpResponseRedirect(url)


@templated('forum/movetopic.html')
def movetopic(request, topic_slug):
    """Move a topic into another forum"""
    def _add_field_choices():
        """Add dynamic field choices to the move topic formular"""
        form.fields['forum_id'].choices = [(f.id, f.name) for f in forums]

    t = Topic.objects.get(slug=topic_slug)
    if not have_privilege(request.user, t.forum, 'moderate'):
        return abort_access_denied()

    forums = filter_visible(request.user, Forum.objects.get_forms()
                            .exclude(id=t.forum.id), 'read')
    mapping = dict((x.id, x) for x in forums)
    if not mapping:
        return abort_access_denied(request)

    if request.method == 'POST':
        form = MoveTopicForm(request.POST)
        _add_field_choices()
        if form.is_valid():
            data = form.cleaned_data
            f = mapping.get(data['forum_id'])
            if f is None:
                return abort_access_denied(request)
            Topic.objects.move(t, f)
            # send a notification to the topic author to inform him about
            # the new forum.
            text = render_template('mails/topic_moved.txt', {
                'username':   t.author.username,
                'topic':      t,
                'mod':        request.user.username,
                'forum_name': f.name
            })
            if 'topic_move' in t.author.settings.get('notifications',
                                                     ('topic_move',)):
                send_notification(t.author, u'Dein Thema „%s“ wurde '
                                  u'verschoben' % t.title, text)
            return HttpResponseRedirect(t.get_absolute_url())
    else:
        form = MoveTopicForm()
        _add_field_choices()
    return {
        'form':  form,
        'topic': t
    }


@templated('forum/splittopic.html')
def splittopic(request, topic_slug):
    def _add_field_choices():
        """Add dynamic field choices to the split topic formular"""
        form.fields['forum'].choices = [(f.id, f.name) for f in
                                        Forum.objects.get_forums()]
        form.fields['start'].choices = form.fields['select'].choices = \
            [(p.id, u'') for p in posts]

    t = Topic.objects.get(slug=topic_slug)
    posts = t.post_set.all()
    if not have_privilege(request.user, t.forum, 'moderate'):
        return abort_access_denied(request)

    if request.method == 'POST':
        form = SplitTopicForm(request.POST)
        _add_field_choices()
        if form.is_valid():
            data = form.cleaned_data
            if data['select_following']:
                p = Post.objects.filter(topic__id=t.id, id__gte=data['start'])
            else:
                p = Post.objects.filter(id__in=data['select'])

            if data['action'] == 'new':
                new = Post.objects.split(p, data['forum'],
                                         title=data['title'])
            else:
                new = Post.objects.split(p, topic_slug=data['topic_slug'])
            return HttpResponseRedirect(new.get_absolute_url())
    else:
        form = SplitTopicForm()
        _add_field_choices()

    return {
        'topic': t,
        'forum': t.forum,
        'posts': posts,
        'form':  form
    }


def hide_post(request, post_id):
    """
    Sets the hidden flag of a post to True which has the effect that normal
    users can't see it anymore (moderators still can).
    """
    post = Post.objects.get(id=post_id)
    if not have_privilege(request.user, post.topic.forum, 'moderate'):
        return abort_access_denied(request)
    if post.id == post.topic.first_post.id:
        flash(u'Der erste Beitrag eines Themas darf nicht unsichtbar gemacht '
              u'werden.')
    else:
        post.hidden = True
        post.save()
        flash(u'Der Beitrag %s wurde unsichtbar gemacht.' % post_id,
              success=True)
    return HttpResponseRedirect(url_for(post.topic))


def restore_post(request, post_id):
    """
    This function removes the hidden flag of a post to make it visible for
    normal users again.
    """
    post = Post.objects.get(id=post_id)
    if not have_privilege(request.user, post.topic.forum, 'moderate'):
        return abort_access_denied(request)
    post.hidden = False
    post.save()
    flash(u'Der Beitrag %s wurde wieder sichtbar gemacht.' % post_id,
          success=True)
    return HttpResponseRedirect(url_for(post.topic))


def delete_post(request, post_id):
    """
    In contrast to `hide_post` this function does really remove this post.
    This action is irrevocable and can only get executed by administrators.
    """
    # XXX: Only administrators are allowed to do this, not moderators
    post = Post.objects.get(id=post_id)
    if not have_privilege(request.user, post.topic.forum, 'delete'):
        return abort_access_denied(request)
    if post.id == post.topic.first_post.id:
        flash(u'Der erste Beitrag eines Themas darf nicht unsichtbar gemacht '
              u'werden.', success=False)
    elif 'message-yes' in request.POST:
        post.delete()
        flash(u'Der Beitrag %s wurde endgültig gelöscht.' % post_id,
              success=True)
    elif not 'message-no' in request.POST:
        flash(u'Soll der Post %s wirklich endgültig und unwiderruflich '
              u'gelöscht werden?' % post_id, dialog=True,
              dialog_url=href('forum', 'post', post_id, 'delete'))

    return HttpResponseRedirect(url_for(post.topic))


def hide_topic(request, topic_slug):
    """
    Sets the hidden flag of a topic to True which has the effect that normal
    users can't see it anymore (moderators still can).
    """
    topic = Topic.objects.get(slug=topic_slug)
    if not have_privilege(request.user, topic.forum, 'moderate'):
        return abort_access_denied(request)
    topic.hidden = True
    topic.save()
    flash(u'Das Thema „%s“ wurde unsichtbar gemacht.' % topic.title,
          success=True)
    return HttpResponseRedirect(url_for(topic))


def restore_topic(request, topic_slug):
    """
    This function removes the hidden flag of a topic to make it visible for
    normal users again.
    """
    topic = Topic.objects.get(slug=topic_slug)
    if not have_privilege(request.user, topic.forum, 'moderate'):
        return abort_access_denied(request)
    topic.hidden = False
    topic.save()
    flash(u'Das Thema „%s“ wurde wieder sichtbar gemacht.' % topic.title,
          success=True)
    return HttpResponseRedirect(url_for(topic))


def delete_topic(request, topic_slug):
    """
    In contrast to `hide_topic` this function does really remove the topic.
    This action is irrevocable and can only get executed by administrators.
    """
    # XXX: Only administrators are allowed to do this, not moderators
    topic = Topic.objects.get(slug=topic_slug)
    if not have_privilege(request.user, topic.forum, 'moderate'):
        return abort_access_denied(request)
    if 'message-yes' in request.POST:
        topic.delete()
        flash(u'Das Thema „%s“ wurde erfolgreich gelöscht' % topic.title,
              success=True)
        return HttpResponseRedirect(url_for(topic.forum))
    elif not 'message-no' in request.POST:
        flash(u'Das Thema „%s“ wirklich löschen? Dabei gehen alle '
              u'Beiträge unwiderruflich verloren.' % topic.title,
            dialog=True,
            dialog_url=href('forum', 'topic', topic_slug, 'delete')
        )
    return HttpResponseRedirect(url_for(topic))


def feed(request, component='forum', slug=None, mode='short', count=25):
    """show the feeds for the forum"""

    if component not in ('forum', 'topic'):
        raise PageNotFound()

    if mode not in ('full', 'short', 'title'):
        raise PageNotFound()

    count = int(count)
    if count not in (5, 10, 15, 20, 25, 50, 75, 100):
        raise PageNotFound()

    key = 'forum/feeds/%s/%s/%s/%s' % (component, slug, mode, count)
    content = cache.get(key)
    if content is not None:
        content_type='application/atom+xml; charset=utf-8'
        return HttpResponse(content, content_type=content_type)

    if component == 'topic':
        topic = get_object_or_404(Topic, slug=slug)
        if not have_privilege(request.user, topic.forum, 'read'):
            return abort_access_denied()
        posts = topic.post_set.order_by('-pub_date')[:count]
        feed = FeedBuilder(
            title=u'ubuntuusers Thema – „%s“' % topic.title,
            url=url_for(topic),
            feed_url=request.build_absolute_uri(),
            rights=href('portal', 'lizenz'),
        )

        for post in posts:
            kwargs = {}
            if mode == 'full':
                kwargs['content'] = u'<div xmlns="http://www.w3.org/1999/' \
                                    u'xhtml">%s%s</div>' % post.rendered_text
                kwargs['content_type'] = 'xhtml'
            if mode == 'short':
                summary = truncate_html_words(post.rendered_text, 100)
                kwargs['summary'] = u'<div xmlns="http://www.w3.org/1999/' \
                                    u'xhtml">%s</div>' % summary
                kwargs['summary_type'] = 'xhtml'
            feed.add(
                title='%s - %s' % (post.author.username, post.pub_date),
                url=url_for(post),
                author=post.author,
                published=post.pub_date,
                updated=post.pub_date,
                **kwargs
            )
    else:
        if slug:
            forum = get_object_or_404(Forum, slug=slug)
            topics = forum.topic_set
            feed = FeedBuilder(
                title=u'ubuntuusers Forum – „%s“' % forum.name,
                url=url_for(forum),
                feed_url=request.build_absolute_uri(),
                rights=href('portal', 'lizenz'),
            )
        else:
            topics = Topic.objects.all()
            feed = FeedBuilder(
                title=u'ubuntuusers Forum',
                url=href('forum'),
                feed_url=request.build_absolute_uri(),
                rights=href('portal', 'lizenz'),
            )

        if not have_privilege(request.user, forum, 'read'):
            return abort_access_denied()
        topics = topics.order_by('-id')[:count]

        for topic in topics:
            kwargs = {}
            post = topic.first_post
            if mode == 'full':
                kwargs['content'] = u'<div xmlns="http://www.w3.org/1999/' \
                                    u'xhtml">%s</div>' % post.rendered_text
                kwargs['content_type'] = 'xhtml'
            if mode == 'short':
                summary = truncate_html_words(post.rendered_text, 100)
                kwargs['summary'] = u'<div xmlns="http://www.w3.org/1999/' \
                                    u'xhtml">%s</div>' % summary
                kwargs['content_type'] = 'xhtml'

            feed.add(
                title=topic.title,
                url=url_for(topic),
                author=topic.author,
                published=post.pub_date,
                updated=post.pub_date,
                **kwargs
            )

    response = feed.get_atom_response()
    cache.set(key, response.content, 600)
    return response


def markread(request, slug=None):
    """
    Mark either all or only the given forum as read.
    """
    user = request.user
<<<<<<< HEAD
    if user.is_anonymous():
        return
    if slug:
        forum = Forum.objects.get(slug=slug)
        forum.mark_read(user)
    else:
=======
    if user.is_authenticated:
>>>>>>> 41670c1f
        user.forum_last_read = Post.objects.get_max_id()
        user.save()
    return HttpResponseRedirect(href('forum'))<|MERGE_RESOLUTION|>--- conflicted
+++ resolved
@@ -1053,16 +1053,12 @@
     Mark either all or only the given forum as read.
     """
     user = request.user
-<<<<<<< HEAD
     if user.is_anonymous():
         return
     if slug:
         forum = Forum.objects.get(slug=slug)
         forum.mark_read(user)
     else:
-=======
-    if user.is_authenticated:
->>>>>>> 41670c1f
         user.forum_last_read = Post.objects.get_max_id()
         user.save()
     return HttpResponseRedirect(href('forum'))