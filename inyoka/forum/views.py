# -*- coding: utf-8 -*-
"""
    inyoka.forum.views
    ~~~~~~~~~~~~~~~~~~

    The views for the forum.

    :copyright: Copyright 2007 by Benjamin Wiegand, Christopher Grebs.
    :license: GNU GPL.
"""
import re
from django.db import connection
from django.utils.text import truncate_html_words
from sqlalchemy.orm import eagerload
from sqlalchemy.sql import and_
from inyoka.conf import settings
from inyoka.portal.views import not_found as global_not_found
from inyoka.portal.utils import simple_check_login, abort_access_denied
from inyoka.utils.text import slugify
from inyoka.utils.urls import href, url_for
from inyoka.utils.html import escape
from inyoka.utils.sessions import set_session_info
from inyoka.utils.http import templated, does_not_exist_is_404, \
     PageNotFound, HttpResponse, HttpResponseRedirect
from inyoka.utils.feeds import FeedBuilder
from inyoka.utils.flashing import flash
from inyoka.utils.templating import render_template
from inyoka.utils.pagination import Pagination
from inyoka.utils.notification import send_notification
from inyoka.utils.cache import cache
from inyoka.utils.dates import format_datetime
from inyoka.utils.database import session
from inyoka.wiki.utils import quote_text
from inyoka.wiki.models import Page as WikiPage
from inyoka.wiki.parser import parse, RenderContext
from inyoka.portal.models import Subscription
from inyoka.forum.models import Forum, Topic, Attachment, POSTS_PER_PAGE, \
     TOPICS_PER_PAGE, Post, get_ubuntu_version, Poll, WelcomeMessage
from inyoka.forum.forms import NewPostForm, NewTopicForm, SplitTopicForm, \
     AddAttachmentForm, EditPostForm, AddPollForm, MoveTopicForm, \
     ReportTopicForm, ReportListForm
from inyoka.forum.acl import filter_invisible, get_forum_privileges, \
                             have_privilege, get_privileges
from inyoka.forum.database import post_table, topic_table
from inyoka.forum.legacyurls import test_legacy_url

_legacy_forum_re = re.compile(r'^/forum/(\d+)(?:/(\d+))?/?$')


def not_found(request, err_message=None):
    """
    This is called if no URL matches or a view returned a `PageNotFound`.
    """
    response = test_legacy_url(request)
    if response is not None:
        return response
    return global_not_found(request, err_message)


@templated('forum/index.html')
def index(request, category=None):
    """
    Return all forums without parents.
    These forums are treated as categories but not as real forums.
    """
    categories = []
    if category:
        category = Forum.query.filter_by(slug=category).first()
        if not category or category.parent_id != None:
            raise PageNotFound
        fmsg = None # category.find_welcome(request.user)
        if fmsg is not None:
            return welcome(request, fmsg.slug, request.path)
        set_session_info(request, (u'sieht sich die Forenübersicht der '
                                   u'Kategorie „%s“ an'
                                   % category.name),
                         u'Kategorieübersicht')
        categories = [category]
    else:
        categories = Forum.query.filter_by(parent_id=None).all()
        set_session_info(request, u'sieht sich die Forenübersicht an.',
                         u'Forenübersicht')

    hidden_categories = []
    if request.user.is_authenticated:
        hidden_categories.extend(request.user.settings.get(
            'hidden_forum_categories', ()))

    return {
        'categories':           filter_invisible(request.user, categories),
        'is_index':             not category,
        'hidden_categories':    hidden_categories
    }


@templated('forum/forum.html')
def forum(request, slug, page=1):
    """
    Return a single forum to show a topic list.
    """
<<<<<<< HEAD
    f = Forum.query.get(slug)
=======
    f = Forum.query.filter_by(slug=slug).first()
>>>>>>> bdcb19c1
    # if the forum is a category we raise PageNotFound.  categories have
    # their own url at /category.
    if not f or f.parent_id is None:
        raise PageNotFound()
    privs = get_forum_privileges(request.user, f)
    if not privs['read']:
        return abort_access_denied(request)
    fmsg = f.find_welcome(request.user)
    if fmsg is not None:
        return welcome(request, fmsg.slug, request.path)
    page = int(page)
    key = 'forum/topics/%d/%d' % (f.id, int(page))
    data = cache.get(key)
    if not data:
        topics = Topic.query.options(eagerload('author'), eagerload('last_post'),
            eagerload('last_post.author')).filter_by(forum_id=f.id) \
            .order_by((topic_table.c.sticky.desc(), topic_table.c.last_post_id.desc()))
        subforums = Forum.query.options(eagerload('last_post'),
                eagerload('last_post.author')).filter_by(parent_id=f.id).all()
        pagination = Pagination(request, topics, page, TOPICS_PER_PAGE, url_for(f))
        data = {
            'forum':        f,
            'subforums':    subforums,
            'topics':       pagination.objects,
            'pagination':   pagination
        }
        # if you alter this value, change it in Post.delete too
        if page < 5:
            cache.set(key, data)
    set_session_info(request, u'sieht sich das Forum „<a href="%s">'
                     u'%s</a>“ an' % (escape(url_for(f)), escape(f.name)),
                     'besuche das Forum')
    data['subforums'] = filter_invisible(request.user, data['subforums'])
    data['privileges'] = privs
    return data


@templated('forum/topic.html')
def viewtopic(request, topic_slug, page=1):
    """
    Shows a topic, the posts are paginated.
    If the topic has a `hidden` flag, the user gets a nice message that the
    topic is deleted and is redirected to the topic's forum.  Moderators can
    see these topics.
    """
    t = Topic.query.filter_by(slug=topic_slug).first()
    if not t:
        raise PageNotFound
    privileges = get_forum_privileges(request.user, t.forum)
    if not privileges['read']:
        return abort_access_denied(request)
    if t.hidden:
        if not privileges['moderate']:
            # XXX: don't show the topic if the user isn't a moderator
            flash(u'Dieses Thema wurde von einem Moderator gelöscht.')
            return HttpResponseRedirect(url_for(t.forum))
        flash(u'Dieses Thema ist unsichtbar für normale Benutzer.')
    fmsg = t.forum.find_welcome(request.user)
    if fmsg is not None:
        return welcome(request, fmsg.slug, request.path)
    t.touch()
    session.commit()

    posts = Post.query.options(eagerload('attachments')).filter(
        (Post.c.topic_id == t.id)
    )

    if t.has_poll:
        polls = Poll.query.options(eagerload('options')).filter(Poll.c.topic_id==t.id).all()
        print "POLLS", polls, t.id

        if request.method == 'POST':
            # the user participated in a poll
            votings = []
            poll_ids = []
            for poll in polls:
                # get the votes for every poll in this topic
                if poll.multiple_votes:
                    v = request.POST.getlist('poll_%s' % poll.id)
                else:
                    v = request.POST.get('poll_%s' % poll.id)
                if v:
                    if not privileges['vote']:
                        return abort_access_denied(request)
                    elif poll.participated:
                        flash(u'Du hast bereits an dieser Abstimmung '
                              u'teilgenommen.', False)
                        continue
                    def _vote(id):
                        # check whether the option selected is inside the
                        # right polls to prevent voting of other polls
                        if id in poll['options'] and id not in votings:
                            votings.append(id)
                            poll['options'][id]['votes'] += 1
                    if poll.multiple_votes:
                        for id in v:
                            _vote(int(id))
                    else:
                        _vote(int(v))
                    poll_ids.append(poll['id'])
                    poll['participated'] = True
                    flash(u'Deine Stimme wurde gespeichert.', True)

            if votings:
                # write the votes into the database
                Poll.objects.do_vote(request.user.id, votings, poll_ids)
    else:
        polls = None

    pagination = Pagination(request, posts, page, POSTS_PER_PAGE, url_for(t))
    set_session_info(request, u'sieht sich das Thema „<a href="%s">%s'
        u'</a>“ an' % (url_for(t), escape(t.title)), 'besuche Thema')
    subscribed = False
    if request.user.is_authenticated:
        t.mark_read(request.user)
        request.user.save()
        subscribed = Subscription.objects.user_subscribed(request.user,
                                                          topic=t)
    post_objects = pagination.objects
    to_save = []
    for post in post_objects:
        if not post.rendered_text:
            post.rendered_text = post.render_text(force_existing=True)
            to_save.append(post)
    if to_save:
        def _():
            for post in to_save:
                yield post.id
                yield post.rendered_text

        cur = connection.cursor()
        cur.execute(u'''
            update forum_post
                set rendered_text = case id
                    %s
                    else rendered_text
                end
        ''' % u'\n'.join(('when %s then %s',) * len(to_save)), tuple(_()))
        connection._commit()

    return {
        'topic':        t,
        'forum':        t.forum,
        'posts':        post_objects,
        'privileges':   privileges,
        'is_subscribed':subscribed,
        'pagination':   pagination,
        'polls':        polls,
        'show_vote_results': request.GET.get('action') == 'vote_results',
        'can_vote':     polls and (False in [p.participated for p in
                                             polls]) or False
    }


@templated('forum/edit.html')
def newpost(request, topic_slug=None, quote_id=None):
    """
    If a user requests the page the first time, there is no POST-data and an
    empty form is displayed.  The action of the form is the view itself.
    If `quote_id` is an integer, the standard text is set to a quoted version
    of the post with id = `quote_id`.
    If a user submits the form, POST-data is set, and the form is validated.
    If validation fails, the form is displayed again with added error
    messages, else the post is saved and the user is forwarded to topic-view.
    """
    preview = quote = None

    if quote_id:
        quote = Post.query.get(quote_id)
        if not quote:
            raise PageNotFound
        t = quote.topic
    else:
        t = Topic.query.filter_by(slug=topic_slug).first()
        if not t:
            raise PageNotFound

    privileges = get_forum_privileges(request.user, t.forum)
    if t.locked and not privileges['moderate']:
        flash((u'Du kannst keinen Beitrag in diesem Thema erstellen, da es '
               u'von einem Moderator geschlossen wurde.'))
        return HttpResponseRedirect(t.get_absolute_url())
    elif not privileges['reply']:
        return abort_access_denied(request)
    posts = Post.query.filter(and_(Post.c.topic_id == t.id, Post.c.text != '',
        Post.c.hidden == False)).order_by('-pub_date')[:10]
    attach_form = AddAttachmentForm()

    if request.method == 'POST':
        if 'cancel' in request.POST:
            flash('Antworten wurde abgebrochen.')
            return HttpResponseRedirect(t.get_absolute_url())

        form = NewPostForm(request.POST)
        att_ids = [int(id) for id in request.POST['att_ids'].split(',') if id]
        # check for post = None to be sure that the user can't "hijack"
        # other attachments.
        attachments = Attachment.query.filter(Attachment.c.id.in_(att_ids) \
            and Attachment.c.post_id==None).all()
        if 'attach' in request.POST:
            if not privileges['upload']:
                return abort_access_denied(request)
            # the user uploaded a new attachment
            attach_form = AddAttachmentForm(request.POST, request.FILES)
            if attach_form.is_valid():
                d = attach_form.cleaned_data
                att_name = d.get('filename') or d['attachment'].filename
                att = Attachment.objects.create(
                    att_name, d['attachment'].content,
                    attachments, override=d['override']
                )
                if not att:
                    flash(u'Ein Anhang „%s“ existiert bereits' % att_name)
                else:
                    attachments.append(att)
                    att_ids.append(att.id)
                    flash(u'Der Anhang „%s“ wurde erfolgreich hinzugefügt'
                          % att_name)

        elif 'delete_attachment' in request.POST:
            if not (privileges['upload'] and privileges['delete']):
                return abort_access_denied(request)
            id = int(request.POST['delete_attachment'])
            att_ids.remove(id)
            att = filter(lambda a: a.id == id, attachments)[0]
            att.delete()
            attachments.remove(att)
            flash(u'Der Anhang „%s“ wurde gelöscht.' % att.name)

        elif 'preview' in request.POST:
            ctx = RenderContext(request)
            preview = parse(request.POST.get('text', '')).render(ctx, 'html')

        elif form.is_valid():
            data = form.cleaned_data
            post = Post(text=data['text'], author_id=request.user.id, topic=t)
            #Attachment.objects.update_post_ids(att_ids, post.id)
            session.commit()
            # update cache
            for page in range(1, 5):
                cache.delete('forum/topics/%d/%d' % (t.forum_id, page))
                cache.delete('forum/topics/%dm/%d' % (t.forum_id, page))
            # send notifications
            for s in []: # Subscription.objects.filter(topic=t):
                text = render_template('mails/new_post.txt', {
                    'username': s.user.username,
                    'post':     post,
                    'topic':    t
                })
                send_notification(s.user, u'Neuer Beitrag im Thema „%s“'
                                  % t.title, text)
            try:
                if request.user.settings['autosubscribe']:
                    subscription = Subscription(
                        user = request.user,
                        topic_id = t.id,
                    )
                    subscription.save()
            except KeyError:
                pass
            resp = HttpResponseRedirect(post.get_absolute_url())
            return resp
        form.data['att_ids'] = ','.join([unicode(id) for id in att_ids])
    else:
        if quote:
            text = quote_text(quote.text, quote.author)
            form = NewPostForm(initial={'text': text})
        else:
            form = NewPostForm()
        attachments = []

    set_session_info(request, u'schreibt einen neuen Beitrag in „<a href="'
                     u'%s">%s</a>“' % (escape(url_for(t)), escape(t.title)))
    return {
        'topic':       t,
        'forum':       t.forum,
        'posts':       list(posts),
        'form':        form,
        'attach_form': attach_form,
        'attachments': list(attachments),
        'can_attach':  privileges['upload'],
        'isnewpost' :  True,
        'preview':     preview
    }


@templated('forum/edit.html')
def newtopic(request, slug=None, article=None):
    """
    This function allows the user to create a new topic which is created in
    the forum `slug` if `slug` is a string.
    Else a new discussion for the wiki article `article` is created inside a
    special forum that contains wiki discussions only (see the
    WIKI_DISCUSSION_FORUM setting).  It's title is set to the wiki article's
    name.
    When creating a new topic, the user has the choice to upload files bound
    to this topic or to create one or more polls.
    """
    preview = None
    f = None

    if article:
        # the user wants to create a wiki discussion
        f = Forum.query.select_by(slug=settings.WIKI_DISCUSSION_FORUM)
        article = WikiPage.objects.get(name=article)
        if request.method != 'POST':
            flash(u'Zu dem Artikel „%s“ existiert noch keine Diskussion. '
                  u'Wenn du willst, kannst du hier eine neue anlegen.' % \
                                                    (escape(article.name)))
    else:
        f = Forum.query.filter_by(slug=slug).first()
        if not f:
            raise PageNotFound
        if 0:# this is sooo annoying. request.method != 'POST':
            flash(u'<ul><li>Kennst du unsere <a href="%s">Verhaltensregeln</a'
                  u'>?</li><li>Kann das <a href="%s">Wiki</a> dir weiterhelfe'
                  u'n?</li><li>Hast du die <a href="%s">Suche</a> schon benut'
                  u'zt?</li><li>Benutze für lange Ausgaben und Quelltexte bit'
                  u'te unseren <a href="%s">NoPaste Service</a>.</li></ul>'
                  % (href('wiki', 'Verwaltung/Moderatoren-Team/Forenregeln'),
                     href('wiki'), href('portal', 'search'), href('pastebin'))
            )

    if f.parent_id is None:
        # we don't allow posting in categories
        return HttpResponseRedirect(href('forum'))

    privileges = get_forum_privileges(request.user, f)
    if not privileges['create']:
        return abort_access_denied(request)

    attach_form = AddAttachmentForm()
    poll_form = AddPollForm()

    if request.method == 'POST':
        form = NewTopicForm(request.POST)

        #: this is a list of the ids of the topic's attachments.
        att_ids = [int(id) for id in request.POST['att_ids'].split(',') if id]
        #: this is a list of the ids of the topic's polls
        poll_ids = [int(id) for id in request.POST['polls'].split(',') if id]

        # check for post / topic is null to be sure that the user can't
        # "hijack" other attachments / polls that are already bound to
        # another post / topic.
        attachments = list(Attachment.query.filter(and_(
            Attachment.c.id.in_(att_ids), Attachment.c.post_id==None)))
        polls = list(Poll.query.filter(and_(
            Poll.c.id.in_(poll_ids), Poll.c.topic_id==None)))
        options = request.POST.getlist('options')

        if 'cancel' in request.POST:
            flash('Das Erstellen eines neuen Themas wurde abgebrochen.')
            return HttpResponseRedirect(f.get_absolute_url())

        elif 'attach' in request.POST:
            if not privileges['upload']:
                return abort_access_denied(request)
            # the user uploaded a new attachment
            attach_form = AddAttachmentForm(request.POST, request.FILES)
            if attach_form.is_valid():
                d = attach_form.cleaned_data
                att_name = d.get('filename') or d['attachment'].filename
                att = Attachment.objects.create(
                    att_name, d['attachment'].content,
                    attachments, override=d['override']
                )
                if not att:
                    flash(u'Ein Anhang „%s“ existiert bereits' % att_name)
                else:
                    attachments.append(att)
                    att_ids.append(att.id)
                    flash(u'Der Anhang „%s“ wurde erfolgreich hinzugefügt'
                          % att_name)

        elif 'delete_attachment' in request.POST:
            if not (privileges['upload'] and privileges['delete']):
                return abort_access_denied(request)
            id = int(request.POST['delete_attachment'])
            att_ids.remove(id)
            att = filter(lambda a: a.id == id, attachments)[0]
            att.delete()
            attachments.remove(att)
            flash(u'Der Anhang „%s“ wurde gelöscht.' % att.name)

        elif 'add_poll' in request.POST:
            # the user added a new poll
            if not privileges['create_poll']:
                return abort_access_denied(request)
            poll_form = AddPollForm(request.POST)
            if poll_form.is_valid():
                d = poll_form.cleaned_data
                poll = Poll(question=d['question'], options=d['options'],
                             multiple_votes=d['multiple'])
                session.commit()
                print "POLL_ID", poll.id
                polls.append(poll)
                poll_ids.append(poll.id)
                flash(u'Die Umfrage „%s“ wurde erfolgreich erstellt' %
                      escape(poll.question), success=True)
                # clean the poll formular
                poll_form = AddPollForm()
                options = ['', '']

        elif 'add_option' in request.POST:
            if not privileges['create_poll']:
                return abort_access_denied(request)
            poll_form = AddPollForm(request.POST)
            options.append('')

        elif 'delete_poll' in request.POST:
            if not (privileges['create_poll'] and privileges['delete']):
                return abort_access_denied(request)
            # the user deleted a poll
            poll_id = int(request.POST['delete_poll'])
            poll = filter(lambda v: v.id == poll_id, polls)[0]
            poll.delete()
            polls.remove(poll)
            poll_ids.remove(poll_id)
            flash(u'Die Umfrage „%s“ wurde gelöscht' % escape(poll.question),
                  success=True)

        if 'preview' in request.POST:
            # just show the user a preview
            ctx = RenderContext(request)
            preview = parse(request.POST.get('text', '')).render(ctx, 'html')

        elif form.is_valid():
            data = form.cleaned_data
            # write the topic into the database
            topic = Topic(title=data['title'], forum=f,
                        author_id=request.user.id, has_poll=bool(poll_ids),
                        ubuntu_distro=data['ubuntu_distro'],
                        ubuntu_version=data['ubuntu_version'],
                        sticky=data['sticky'])
            post = Post(topic=topic, text=data['text'], author_id=request.user.id)
            # bind all uploaded attachments to the new post
            #Attachment.objects.update_post_ids(att_ids,
            #                                   topic.first_post_id)
            # bind all new polls to the new topic
            session.flush([topic])
            print "POLL_BIND", poll_ids, topic.id
            Poll.bind(poll_ids, topic.id)

            if article:
                # the topic is a wiki discussion, bind it to the wiki
                # article and send notifications.
                article.topic = topic
                article.save()

                for s in Subscription.objects.filter(wiki_page=article):
                    text = render_template('mails/new_page_discussion.txt', {
                        'username': s.user.username,
                        'page':     article
                    })
                    send_notification(s.user, (u'Neue Diskussion für die'
                        u' Seite „%s“ wurde eröffnet')
                        % article.title, text)

            session.commit()
            try:
                if request.user.settings['autosubscribe']:
                    subscription = Subscription(
                        user = request.user,
                        topic_id = topic.id,
                    )
                    subscription.save()
            except KeyError:
                pass
            return HttpResponseRedirect(topic.get_absolute_url())

        form.data['att_ids'] = ','.join([unicode(id) for id in att_ids])
        form.data['polls'] = ','.join([unicode(id) for id in poll_ids])
    else:
        # try to get and preselect the user's ubuntu version
        ubuntu_version = get_ubuntu_version(request)
        form = NewTopicForm(initial={
            'ubuntu_version': ubuntu_version,
            'title':          article and article.name or ''
        })
        attachments = []
        polls = []
        options = ['', '']

    set_session_info(request, u'schreibt ein neues Thema in „<a href="%s">'
                     u'%s</a>“' % (escape(url_for(f)), escape(f.name)))
    return {
        'form':        form,
        'forum':       f,
        'attach_form': attach_form,
        'attachments': list(attachments),
        'can_attach':  privileges['upload'],
        'poll_form':   poll_form,
        'polls':       polls,
        'options':     options,
        'isnewtopic':  True,
        'article':     article,
        'preview':     preview
    }


@templated('forum/edit.html')
def edit(request, post_id):
    """
    The user can edit a post's text or add attachments on this page.
    If the post is the first post of a topic, the user also can edit the
    polls and the options (e.g.  sticky) of the topic.
    """
    post = Post.query.get(post_id)
    if not post:
        raise PageNotFound
    #: the properties of the topic the user can edit when editing the topic's
    #: root post.
    topic_values = ['sticky', 'title', 'ubuntu_version', 'ubuntu_distro']
    privileges = get_forum_privileges(request.user, post.topic.forum)
    if not privileges['edit']:
        return abort_access_denied(request)
    is_first_post = post.topic.first_post_id == post.id
    attach_form = AddAttachmentForm()
    if is_first_post:
        poll_form = AddPollForm()
        polls = list(Poll.objects.filter(topic=post.topic))
        options = request.POST.getlist('options')
    attachments = [] # list(Attachment.objects.filter(post=post))
    if request.method == 'POST':
        form = EditPostForm(request.POST, is_first_post=is_first_post)
        if 'attach' in request.POST:
            if not privileges['upload']:
                return abort_access_denied(request)
            attach_form = AddAttachmentForm(request.POST, request.FILES)
            if attach_form.is_valid():
                d = attach_form.cleaned_data
                att_name = d.get('filename') or d['attachment'].filename
                # check whether another attachment with the same name does
                # exist already
                try:
                    a = Attachment.objects.get(name=att_name, post=post)
                    if d['override']:
                        a.delete()
                        raise Attachment.DoesNotExist()
                    flash(u'Ein Anhang „%s“ existiert bereits' % att_name)
                except Attachment.DoesNotExist:
                    att = Attachment(
                        name=att_name,
                        post=post
                    )
                    att.save_file_file(att_name, d['attachment'].content)
                    att.save()
                    attachments.append(att)
                    flash(u'Der Anhang „%s“ wurde erfolgreich hinzugefügt'
                          % att_name)

        elif 'delete_attachment' in request.POST:
            if not (privileges['upload'] and privileges['delete']):
                return abort_access_denied(request)
            id = int(request.POST['delete_attachment'])
            att = filter(lambda a: a.id == id, attachments)[0]
            att.delete()
            attachments.remove(att)
            flash(u'Der Anhang „%s“ wurde gelöscht.' % att.name)

        elif is_first_post and 'add_poll' in request.POST:
            if not privileges['create_poll']:
                return abort_access_denied(request)
            # the user added a new poll
            poll_form = AddPollForm(request.POST)
            if poll_form.is_valid():
                d = poll_form.cleaned_data
                poll = Poll.objects.create(d['question'], d['options'],
                                           multiple=d['multiple'],
                                           topic_id=post.topic_id)
                polls.append(poll)
                if not post.topic.has_poll:
                    post.topic.has_poll = True
                    post.topic.save()
                flash(u'Die Umfrage „%s“ wurde erfolgreich erstellt' %
                      escape(poll.question), success=True)
                # clean the poll formular
                poll_form = AddPollForm()
                options = ['', '']

        elif is_first_post and 'add_option' in request.POST:
            if not privileges['create_poll']:
                return abort_access_denied(request)
            poll_form = AddPollForm(request.POST)
            options.append('')

        elif is_first_post and 'delete_poll' in request.POST:
            if not (privileges['create_poll'] and privileges['delete']):
                return abort_access_denied(request)
            # the user deleted a poll
            poll_id = int(request.POST['delete_poll'])
            poll = filter(lambda p: p.id == poll_id, polls)[0]
            poll.delete()
            polls.remove(poll)
            if not polls:
                post.topic.has_poll = False
                post.topic.save()
            flash(u'Die Umfrage „%s“ wurde gelöscht' % escape(poll.question),
                  success=True)
        elif form.is_valid():
            data = form.cleaned_data
            post.text = data['text']
            session.commit()
            if is_first_post:
                for k in topic_values:
                    setattr(post.topic, k, data[k])
                post.topic.save()
            flash(u'Der Beitrag wurde erfolgreich bearbeitet')
            return HttpResponseRedirect(href('forum', 'post', post.id))
    else:
        initial = {'text': post.text}
        if is_first_post:
            for k in topic_values:
                initial[k] = getattr(post.topic, k)
        form = EditPostForm(initial=initial, is_first_post=is_first_post)

    d = {
        'form': form,
        'post': post,
        'attach_form': attach_form,
        'attachments': attachments,
        'isedit': True,
    }
    if is_first_post:
        d.update({
            'isfirstpost': True,
            'poll_form': poll_form,
            'options': options or ['', ''],
            'polls': polls
        })
    return d


def change_status(request, topic_slug, solved=None, locked=None):
    """Change the status of a topic and redirect to it"""
    t = Topic.query.filter_by(slug=topic_slug).first()
    if not t:
        raise PageNotFound
    if not have_privilege(request.user, t.forum, 'read'):
        abort_access_denied(request)
    if solved is not None:
        t.solved = solved
        flash(u'Das Thema wurde als %s markiert' % (solved and u'gelöst' or \
                                                                u'ungelöst'))
    if locked is not None:
        t.locked = locked
        flash(u'Das Thema wurde %s' % (locked and u'gesperrt' or
                                                    u'entsperrt'))
    session.commit()
    return HttpResponseRedirect(t.get_absolute_url())


def _generate_subscriber(obj, obj_slug, subscriptionkw, flasher):
    """
    Generates a subscriber-function to deal with objects of type `obj`
    which have the slug `slug` and are registered in the subscribtion by
    `subscriptionkw` and have the flashing-test `flasher`
    """
    @simple_check_login
    def subscriber(request, **kwargs):
        """
        If the user has already subscribed to this %s, it just redirects.
        If there isn't such a subscription, a new one is created.
        """ % obj_slug
        slug = kwargs[obj_slug]
        x = obj.query.filter(obj.slug==slug).one()
        if not have_privilege(request.user, x, 'read'):
            return abort_access_denied(request)
        try:
            s = Subscription.objects.get(user=request.user, **{subscriptionkw : x})
        except Subscription.DoesNotExist:
            # there's no such subscription yet, create a new one
            Subscription(user=request.user,**{subscriptionkw : x}).save()
            flash(flasher)
        return HttpResponseRedirect(url_for(x))
    return subscriber


def _generate_unsubscriber(obj, obj_slug, subscriptionkw, flasher):
    """
    Generates an unsubscriber-function to deal with objects of type `obj`
    which have the slug `slug` and are registered in the subscribtion by
    `subscriptionkw` and have the flashing-test `flasher`
    """
    @simple_check_login
    def subscriber(request, **kwargs):
        """ If the user has already subscribed to this %s, this view removes it.
        """ % obj_slug
        slug = kwargs[obj_slug]
        x = obj.query.filter(obj.slug==slug).one()
        if not have_privilege(request.user, x, 'read'):
            return abort_access_denied(request)
        try:
            s = Subscription.objects.get(user=request.user, **{subscriptionkw : x})
        except Subscription.DoesNotExist:
            pass
        else:
            # there's already a subscription for this forum, remove it
            s.delete()
            flash(flasher)
        return HttpResponseRedirect(url_for(x))
    return subscriber

subscribe_forum = _generate_subscriber(Forum,
    'slug', 'forum',
    (u'Du wirst ab nun bei neuen Themen in diesem Forum '
     u'benachrichtigt'))


unsubscribe_forum = _generate_unsubscriber(Forum,
    'slug', 'forum',
    (u'Du wirst ab nun bei neuen Themen in diesem Forum nicht '
              u' mehr benachrichtigt'))

subscribe_topic = _generate_subscriber(Topic,
    'topic_slug', 'topic',
    (u'Du wirst ab jetzt bei neuen Beiträgen in diesem Thema '
              u'benachrichtigt.'))

unsubscribe_topic = _generate_unsubscriber(Topic,
    'topic_slug', 'topic',
    (u'Du wirst ab nun bei neuen Beiträgen in diesem Thema nicht '
              u'mehr benachrichtigt'))


@simple_check_login
@templated('forum/report.html')
def report(request, topic_slug):
    """Change the report_status of a topic and redirect to it"""
    t = Topic.query.filter_by(slug=topic_slug).first()
    if not t:
        raise PageNotFound
    if not have_privilege(request.user, t.forum, 'read'):
        return abort_access_denied(request)
    if t.reported:
        flash(u'Dieses Thema wurde bereits gemeldet; die Moderatoren werden '
              u'sich in Kürze darum kümmern.')
        return HttpResponseRedirect(t.get_absolute_url())

    if request.method == 'POST':
        form = ReportTopicForm(request.POST)
        if form.is_valid():
            d = form.cleaned_data
            t.reported = d['text']
            t.reporter_id = request.user.id
            session.commit()
            cache.delete('forum/reported_topic_count')
            flash(u'Dieses Thema wurde den Moderatoren gemeldet. '
                  u'Sie werden sich sobald wie möglich darum kümmern', True)
            return HttpResponseRedirect(t.get_absolute_url())
    else:
        form = ReportTopicForm()
    return {
        'topic': t,
        'form':  form
    }


@templated('forum/reportlist.html')
def reportlist(request):
    """Get a list of all reported topics"""
    def _add_field_choices():
        """Add dynamic field choices to the reported topic formular"""
        form.fields['selected'].choices = [(t.id, u'') for t in topics]

    topics = Topic.query.filter(Topic.c.reported != None)
    if request.method == 'POST':
        form = ReportListForm(request.POST)
        _add_field_choices()
        if form.is_valid():
            d = form.cleaned_data
            session.execute(topic_table.update(
                topic_table.c.id.in_(d['selected']), values={
                    'reported': None,
                    'reporter_id': None
            }))
            session.commit()
            cache.delete('forum/reported_topic_count')
            topics = filter(lambda t: str(t.id) not in d['selected'], topics)
            flash(u'Die gewählten Themen wurden als bearbeitet markiert.',
                  True)
    else:
        form = ReportListForm()
        _add_field_choices()

    privileges = get_privileges(request.user, [x.forum for x in topics])
    visible_topics = []
    for topic in topics:
        if have_privilege(request.user, topic.forum, 'moderate'):
            visible_topics.append(topic)

    return {
        'topics':   visible_topics,
        'form':     form
    }


def post(request, post_id):
    """Redirect to the "real" post url" (see `PostManager.url_for_post`)"""
    url = Post.url_for_post(int(post_id),
        paramstr=request.GET and request.GET.urlencode())
    if not url:
        raise PageNotFound()
    return HttpResponseRedirect(url)


@templated('forum/movetopic.html')
def movetopic(request, topic_slug):
    """Move a topic into another forum"""
    def _add_field_choices():
        """Add dynamic field choices to the move topic formular"""
        form.fields['forum_id'].choices = [(f.id, f.name) for f in forums]

    t = Topic.query.filter_by(slug=topic_slug).first()
    if not t:
        raise PageNotFound
    if not have_privilege(request.user, t.forum, 'moderate'):
        return abort_access_denied()

    forums = filter_invisible(request.user, Forum.query.filter(and_(
        Forum.c.parent_id != None, Forum.c.id != t.forum_id)), 'read')
    mapping = dict((x.id, x) for x in forums)
    if not mapping:
        return abort_access_denied(request)

    if request.method == 'POST':
        form = MoveTopicForm(request.POST)
        _add_field_choices()
        if form.is_valid():
            data = form.cleaned_data
            f = mapping.get(int(data['forum_id']))
            if f is None:
                return abort_access_denied(request)
            t.move(f)
            session.commit()
            # send a notification to the topic author to inform him about
            # the new forum.
            text = render_template('mails/topic_moved.txt', {
                'username':   t.author.username,
                'topic':      t,
                'mod':        request.user.username,
                'forum_name': f.name
            })
            if 'topic_move' in t.author.settings.get('notifications',
                                                     ('topic_move',)):
                send_notification(t.author, u'Dein Thema „%s“ wurde '
                                  u'verschoben' % t.title, text)
            return HttpResponseRedirect(t.get_absolute_url())
    else:
        form = MoveTopicForm()
        _add_field_choices()
    return {
        'form':  form,
        'topic': t
    }


@templated('forum/splittopic.html')
def splittopic(request, topic_slug):
    def _add_field_choices():
        """Add dynamic field choices to the split topic formular"""
        form.fields['forum'].choices = [(f.id, f.name) for f in
            Forum.query.filter(Forum.c.parent_id != None)]
        form.fields['start'].choices = form.fields['select'].choices = \
            [(p.id, u'') for p in posts]

    t = Topic.query.options(eagerload('posts')).filter_by(slug=topic_slug).first()
    if not t:
        raise PageNotFound
    posts = t.posts
    if not have_privilege(request.user, t.forum, 'moderate'):
        return abort_access_denied(request)

    if request.method == 'POST':
        form = SplitTopicForm(request.POST)
        _add_field_choices()
        if form.is_valid():
            data = form.cleaned_data
            if data['select_following']:
                p = Post.query.filter(and_(
                    Post.c.topic_id==t.id, Post.c.id >= data['start']))
            else:
                p = Post.query.filter(Post.c.id.in_(data['select']))

            if data['action'] == 'new':
                new = Post.split(p, data['forum'], title=data['title'])
            else:
                new = Post.split(p, topic_slug=data['topic_slug'])
            return HttpResponseRedirect(new.get_absolute_url())
    else:
        form = SplitTopicForm()
        _add_field_choices()

    return {
        'topic': t,
        'forum': t.forum,
        'posts': posts,
        'form':  form
    }


def hide_post(request, post_id):
    """
    Sets the hidden flag of a post to True which has the effect that normal
    users can't see it anymore (moderators still can).
    """
    post = Post.query.get(post_id)
    if not post:
        raise PageNotFound
    if not have_privilege(request.user, post.topic.forum, 'moderate'):
        return abort_access_denied(request)
    if post.id == post.topic.first_post_id:
        flash(u'Der erste Beitrag eines Themas darf nicht unsichtbar gemacht '
              u'werden.')
    else:
        post.hidden = True
        session.commit()
        flash(u'Der Beitrag von „<a href="%s">%s</a>“ wurde unsichtbar '
              u'gemacht.' % (url_for(post), escape(post.author.username)),
              success=True)
    return HttpResponseRedirect(url_for(post).split('#')[0])


def restore_post(request, post_id):
    """
    This function removes the hidden flag of a post to make it visible for
    normal users again.
    """
    post = Post.query.get(post_id)
    if not post:
        raise PageNotFound
    if not have_privilege(request.user, post.topic.forum, 'moderate'):
        return abort_access_denied(request)
    post.hidden = False
    session.commit()
    flash(u'Der Beitrag von „<a href="%s">%s</a>“ wurde wieder sichtbar '
          u'gemacht.' % (url_for(post), escape(post.author.username)),
          success=True)
    return HttpResponseRedirect(url_for(post).split('#')[0])


def delete_post(request, post_id):
    """
    In contrast to `hide_post` this function does really remove this post.
    This action is irrevocable and can only get executed by administrators.
    """
    post = Post.query.get(post_id)
    if not post:
        raise PageNotFound
    if not have_privilege(request.user, post.topic.forum, 'delete'):
        return abort_access_denied(request)
    if post.id == post.topic.first_post.id:
        flash(u'Der erste Beitrag eines Themas darf nicht gelöscht werden.',
              success=False)
    else:
        if request.method == 'POST':
            if 'cancel' in request.POST:
                flash(u'Das löschen wurde abgebrochen.')
            else:
                post.delete()
                session.commit()
                flash(u'Der Beitrag von „<a href="%s">%s</a>“ wurde gelöscht.'
                      % (url_for(post), escape(post.author.username)),
                      success=True)
        else:
            flash(render_template('forum/post_delete.html', {'post': post}))
    return HttpResponseRedirect(url_for(post.topic))


def hide_topic(request, topic_slug):
    """
    Sets the hidden flag of a topic to True which has the effect that normal
    users can't see it anymore (moderators still can).
    """
    topic = Topic.query.filter_by(slug=topic_slug).first()
    if not topic:
        raise PageNotFound
    if not have_privilege(request.user, topic.forum, 'moderate'):
        return abort_access_denied(request)
    topic.hidden = True
    session.commit()
    flash(u'Das Thema „%s“ wurde unsichtbar gemacht.' % topic.title,
          success=True)
    return HttpResponseRedirect(url_for(topic))


def restore_topic(request, topic_slug):
    """
    This function removes the hidden flag of a topic to make it visible for
    normal users again.
    """
    topic = Topic.query.filter_by(slug=topic_slug).first()
    if not topic:
        raise PageNotFound
    if not have_privilege(request.user, topic.forum, 'moderate'):
        return abort_access_denied(request)
    topic.hidden = False
    session.commit()
    flash(u'Das Thema „%s“ wurde wieder sichtbar gemacht.' % topic.title,
          success=True)
    return HttpResponseRedirect(url_for(topic))


def delete_topic(request, topic_slug):
    """
    In contrast to `hide_topic` this function does really remove the topic.
    This action is irrevocable and can only get executed by administrators.
    """
    # XXX: Only administrators are allowed to do this, not moderators
    topic = Topic.query.filter_by(slug=topic_slug).first()
    if not topic:
        raise PageNotFound
    if not have_privilege(request.user, topic.forum, 'moderate'):
        return abort_access_denied(request)

    if request.method == 'POST':
        if 'cancel' in request.POST:
            flash(u'Löschen des Themas „%s“ wurde abgebrochen' % topic.title)
        else:
            topic.delete()
            flash(u'Das Thema „%s“ wurde erfolgreich gelöscht' % topic.title,
                  success=True)
            return HttpResponseRedirect(url_for(topic.forum))
    else:
        flash(render_template('forum/delete_topic.html', {'topic': topic}))
    return HttpResponseRedirect(url_for(topic))


@does_not_exist_is_404
def feed(request, component='forum', slug=None, mode='short', count=25):
    """show the feeds for the forum"""

    if component not in ('forum', 'topic'):
        raise PageNotFound

    if mode not in ('full', 'short', 'title'):
        raise PageNotFound

    count = int(count)
    if count not in (5, 10, 15, 20, 25, 50, 75, 100):
        raise PageNotFound

    key = 'forum/feeds/%s/%s/%s/%s' % (component, slug, mode, count)
    content = cache.get(key)
    if content is not None:
        content_type='application/atom+xml; charset=utf-8'
        return HttpResponse(content, content_type=content_type)

    if component == 'topic':
        topic = Topic.query.filter_by(slug=slug).one()
        if topic is None:
            raise PageNotFound
        if not have_privilege(request.user, topic.forum, 'read'):
            return abort_access_denied()

        posts = topic.posts.order_by(Post.pub_date.desc())[:count]
        feed = FeedBuilder(
            title=u'ubuntuusers Thema – „%s“' % topic.title,
            url=url_for(topic),
            feed_url=request.build_absolute_uri(),
            rights=href('portal', 'lizenz'),
        )

        for post in posts:
            kwargs = {}
            if mode == 'full':
                kwargs['content'] = u'<div xmlns="http://www.w3.org/1999/' \
                                    u'xhtml">%s%s</div>' % post.rendered_text
                kwargs['content_type'] = 'xhtml'
            if mode == 'short':
                summary = truncate_html_words(post.rendered_text, 100)
                kwargs['summary'] = u'<div xmlns="http://www.w3.org/1999/' \
                                    u'xhtml">%s</div>' % summary
                kwargs['summary_type'] = 'xhtml'

            feed.add(
                title='%s (%s)' % (
                    post.author.username,
                    format_datetime(post.pub_date)
                ),
                url=url_for(post),
                author=post.author,
                published=post.pub_date,
                updated=post.pub_date,
                **kwargs
            )

    else:
        if slug:
            forum = Forum.query.filter_by(slug=slug).one()
            if forum is None:
                raise PageNotFound
            topics = forum.get_latest_topics(count)
            feed = FeedBuilder(
                title=u'ubuntuusers Forum – „%s“' % forum.name,
                url=url_for(forum),
                feed_url=request.build_absolute_uri(),
                rights=href('portal', 'lizenz'),
            )

            if not have_privilege(request.user, forum, 'read'):
                return abort_access_denied()
        else:
            topics = Topic.query.order_by(Topic.id.desc())[:count]
            feed = FeedBuilder(
                title=u'ubuntuusers Forum',
                url=href('forum'),
                feed_url=request.build_absolute_uri(),
                rights=href('portal', 'lizenz'),
            )

        for topic in topics:
            kwargs = {}
            post = topic.first_post

            if not have_privilege(request.user, topic.forum, 'read'):
                continue
                #XXX: this way there might be less than `count` items

            if mode == 'full':
                kwargs['content'] = u'<div xmlns="http://www.w3.org/1999/' \
                                    u'xhtml">%s</div>' % post.rendered_text
                kwargs['content_type'] = 'xhtml'
            if mode == 'short':
                summary = truncate_html_words(post.rendered_text, 100)
                kwargs['summary'] = u'<div xmlns="http://www.w3.org/1999/' \
                                    u'xhtml">%s</div>' % summary
                kwargs['content_type'] = 'xhtml'

            feed.add(
                title=topic.title,
                url=url_for(topic),
                author=topic.author,
                published=post.pub_date,
                updated=post.pub_date,
                **kwargs
            )

    response = feed.get_atom_response()
    cache.set(key, response.content, 600)
    return response


def markread(request, slug=None):
    """
    Mark either all or only the given forum as read.
    """
    user = request.user
    if user.is_anonymous:
        return
    if slug:
        forum = Forum.objects.get(slug=slug)
        forum.mark_read(user)
        flash(u'Das Forum „%s“ wurde als gelesen markiert.' % forum.name)
        return HttpResponseRedirect(url_for(forum))
    else:
        flash(u'Allen Foren wurden als gelesen markiert.')
        user.forum_last_read = Post.objects.get_max_id()
        user.forum_read_status = ''
        user.save()
    return HttpResponseRedirect(href('forum'))


@templated('forum/newposts.html')
def newposts(request, page=1):
    """
    Return a list of the latest posts.
    """
    privs = get_privileges(request.user, Forum.objects.all())
    all_topics = cache.get('forum/lasttopics')
    if not all_topics:
        all_topics = list(Topic.query.options(eagerload('author'), \
            eagerload('last_post'), eagerload('last_post.author')) \
            .order_by((topic_table.c.last_post_id.desc()))[:80])
        cache.set('forum/lasttopics', all_topics)
    topics = []
    for topic in all_topics:
        if topic.last_post_id < request.user.forum_last_read:
            break
        if privs.get(topic.forum_id, {}).get('read', False):
            topics.append(topic)
    pagination = Pagination(request, topics, page, 20,
        href('forum', 'newposts'))
    return {
        'posts': pagination.objects,
        'pagination': pagination
    }


@templated('forum/welcome.html')
def welcome(request, slug, path=None):
    """
    Show a welcome message on the first visit to greet the users or
    inform him about special rules.
    """
    user = request.user
    forum = Forum.objects.get(slug=slug)
    if not forum.welcome_message:
        raise PageNotFound()
    goto_url = path or url_for(forum)
    if request.method == 'POST':
        accepted = request.POST.get('accept', False)
        forum.read_welcome(request.user, accepted)
        if accepted:
            return HttpResponseRedirect(request.POST.get('goto_url'))
        else:
            return HttpResponseRedirect(href('forum'))
    return {
        'goto_url': goto_url,
        'message': forum.welcome_message,
        'forum': forum
    }<|MERGE_RESOLUTION|>--- conflicted
+++ resolved
@@ -98,11 +98,7 @@
     """
     Return a single forum to show a topic list.
     """
-<<<<<<< HEAD
     f = Forum.query.get(slug)
-=======
-    f = Forum.query.filter_by(slug=slug).first()
->>>>>>> bdcb19c1
     # if the forum is a category we raise PageNotFound.  categories have
     # their own url at /category.
     if not f or f.parent_id is None:
