# -*- coding: utf-8 -*-
"""
    inyoka.forum.views
    ~~~~~~~~~~~~~~~~~~

    The views for the forum.

    :copyright: Copyright 2007-2008 by Benjamin Wiegand, Christopher Grebs,
                                       Christoph Hack.
    :license: GNU GPL.
"""
import re
from django.conf import settings
from datetime import datetime, timedelta
from django.utils.text import truncate_html_words
from django.db import transaction
from sqlalchemy.orm import eagerload
from sqlalchemy.sql import and_, select
from sqlalchemy.exceptions import InvalidRequestError, OperationalError
from inyoka.utils.urls import global_not_found, href, url_for
from inyoka.utils.html import escape
from inyoka.utils.text import normalize_pagename
from inyoka.utils.sessions import set_session_info
from inyoka.utils.http import templated, does_not_exist_is_404, \
    PageNotFound, HttpResponseRedirect
from inyoka.utils.feeds import FeedBuilder
from inyoka.utils.flashing import flash
from inyoka.utils.templating import render_template
from inyoka.utils.pagination import Pagination
from inyoka.utils.notification import send_notification
from inyoka.utils.cache import cache
from inyoka.utils.dates import format_datetime
from inyoka.utils.database import session
from inyoka.utils.storage import storage
from inyoka.wiki.utils import quote_text
from inyoka.wiki.parser import parse, RenderContext
from inyoka.wiki.models import Page
from inyoka.portal.utils import simple_check_login, abort_access_denied, \
    require_permission
from inyoka.portal.user import User
from inyoka.portal.models import Subscription
from inyoka.forum.models import Forum, Topic, POSTS_PER_PAGE, Post, Poll, \
    TOPICS_PER_PAGE, PollVote, PollOption, Attachment, PostRevision, \
    CACHE_PAGES_COUNT, WelcomeMessage
from inyoka.forum.forms import NewTopicForm, SplitTopicForm, EditPostForm, \
    AddPollForm, MoveTopicForm, ReportTopicForm, ReportListForm, \
    AddAttachmentForm
from inyoka.forum.acl import filter_invisible, get_forum_privileges, \
    have_privilege, get_privileges, CAN_READ, CAN_MODERATE, \
    check_privilege
from inyoka.forum.database import post_table, topic_table, forum_table, \
    poll_option_table, attachment_table

_legacy_forum_re = re.compile(r'^/forum/(\d+)(?:/(\d+))?/?$')


def not_found(request, err_message=None):
    """
    This is called if no URL matches or a view returned a `PageNotFound`.
    """
    from inyoka.forum.legacyurls import test_legacy_url
    response = test_legacy_url(request)
    if response is not None:
        return response
    return global_not_found(request, 'forum', err_message)


@templated('forum/index.html')
def index(request, category=None):
    """
    Return all forums without parents.
    These forums are treated as categories but not as real forums.
    """
    if category:
        key = 'forum/category/%s' % category
        set_session_info(request, (u'sieht sich die Forenübersicht der '
                                   u'Kategorie „%s“ an' % category),
                         u'Kategorieübersicht')
    else:
        key = 'forum/index'
        set_session_info(request, u'sieht sich die Forenübersicht an.',
                         u'Forenübersicht')
    categories = cache.get(key)

    if categories is None:
        query = Forum.query.options(eagerload('_children'),
                                    eagerload('_children.last_post'),
                                    eagerload('_children.last_post.author'))
        if category:
            category = query.get(category)
            if not category or category.parent_id != None:
                raise PageNotFound
            categories = [category]

            fmsg = category.find_welcome(request.user)
            if fmsg is not None:
                return welcome(request, fmsg.slug, request.path)
        else:
            categories = list(query.filter(forum_table.c.parent_id == None) \
                              .order_by(forum_table.c.position))

        cache.set(key, categories)

    hidden_categories = []
    if request.user.is_authenticated:
        hidden_categories.extend(request.user.settings.get(
            'hidden_forum_categories', ())
        )

    return {
        'categories':           filter_invisible(request.user, categories),
        'is_index':             not category,
        'hidden_categories':    hidden_categories
    }


@templated('forum/forum.html')
def forum(request, slug, page=1):
    """
    Return a single forum to show a topic list.
    """
    key = 'forum/forum/%s' % slug
    f = cache.get(key)

    if f is None:
        f = Forum.query.options(eagerload('_children'),
                                eagerload('_children.last_post'),
                                eagerload('_children.last_post.author')) \
                .get(slug)

        # if the forum is a category we raise PageNotFound. Categories have
        # their own url at /category.
        if not f or f.parent_id is None:
            raise PageNotFound()

        cache.set(key, f)

    privs = get_forum_privileges(request.user, f.id)
    if not check_privilege(privs, 'read'):
        return abort_access_denied(request)

    fmsg = f.find_welcome(request.user)
    if fmsg is not None:
        return welcome(request, fmsg.slug, request.path)

    if page < CACHE_PAGES_COUNT:
        key = 'forum/topics/%d/%d' % (f.id, int(page))
        ctx = cache.get(key)
    else:
        ctx = None

    if ctx is None:
        topics = Topic.query.options(eagerload('author'),
                                     eagerload('last_post'),
                                     eagerload('last_post.author')) \
            .filter_by(forum_id=f.id) \
            .order_by((topic_table.c.sticky.desc(),
                       topic_table.c.last_post_id.desc()))

        pagination = Pagination(request, topics, page, TOPICS_PER_PAGE, url_for(f))

        ctx = {
            'topics':           list(pagination.objects),
            'pagination_left':  pagination.generate(),
            'pagination_right': pagination.generate('right')
        }

        if page < CACHE_PAGES_COUNT:
            cache.set(key, ctx)

    set_session_info(request, u'sieht sich das Forum „<a href="%s">'
                     u'%s</a>“ an' % (escape(url_for(f)), escape(f.name)),
                     'besuche das Forum')

    ctx.update({
        'forum':         f,
        'subforums':     filter_invisible(request.user, f._children),
        'is_subscribed': Subscription.objects.user_subscribed(request.user,
                                                              forum=f),
        'can_moderate':  check_privilege(privs, 'moderate'),
    })
    return ctx


@transaction.autocommit
@templated('forum/topic.html')
def viewtopic(request, topic_slug, page=1):
    """
    Shows a topic, the posts are paginated.
    If the topic has a `hidden` flag, the user gets a nice message that the
    topic is deleted and is redirected to the topic's forum.  Moderators can
    see these topics.
    """
    t = Topic.query.filter_by(slug=topic_slug).first()
    if not t:
        raise PageNotFound('no such topic')
    privileges = get_forum_privileges(request.user, t.forum.id)
    if not check_privilege(privileges, 'read'):
        return abort_access_denied(request)
    if t.hidden:
        if not check_privilege(privileges, 'moderate'):
            flash(u'Dieses Thema wurde von einem Moderator gelöscht.')
            return HttpResponseRedirect(url_for(t.forum))
        flash(u'Dieses Thema ist unsichtbar für normale Benutzer.')
    fmsg = t.forum.find_welcome(request.user)
    if fmsg is not None:
        return welcome(request, fmsg.slug, request.path)
    try:
        t.touch()
        session.commit()
    except OperationalError:
        pass

    posts = t.posts.options(eagerload('author'), eagerload('attachments')) \
                   .order_by(post_table.c.position)

    if t.has_poll:
        polls = Poll.query.options(eagerload('options')).filter(
            Poll.topic_id==t.id).all()

        if request.method == 'POST':
            if not check_privilege(privileges, 'vote'):
                return abort_access_denied(request)
            # the user participated in a poll
            for poll in polls:
                # get the votes for every poll in this topic
                if poll.multiple_votes:
                    votes = request.POST.getlist('poll_%s' % poll.id)
                else:
                    vote = request.POST.get('poll_%s' % poll.id)
                    votes = vote and [vote] or []
                if votes:
                    if poll.participated:
                        continue
                    elif poll.ended:
                        flash(u'Die Abstimmung ist bereits zu Ende.', False)
                        continue
                    poll.votings.append(PollVote(voter_id=request.user.id))
                    session.execute(poll_option_table.update(
                        poll_option_table.c.id.in_(votes) &
                        (poll_option_table.c.poll_id == poll.id), values={
                            'votes': poll_option_table.c.votes + 1
                    }))
                    flash(u'Deine Stimme wurde gespeichert.', True)
            session.commit()
            for poll in polls:
                for option in poll.options:
                    session.refresh(option)

    else:
        polls = None

    pagination = Pagination(request, posts, page, POSTS_PER_PAGE, url_for(t),
                     total=t.post_count, rownum_column=post_table.c.position)
    set_session_info(request, u'sieht sich das Thema „<a href="%s">%s'
        u'</a>“ an' % (url_for(t), escape(t.title)), 'besuche Thema')
    subscribed = False
    if request.user.is_authenticated:
        t.mark_read(request.user)
        request.user.save()

        try:
            s = Subscription.objects.get(user=request.user,
                                     topic_id=t.id)
            subscribed = True
            s.notified = False
            s.save()
        except Subscription.DoesNotExist:
            subscribed = False

    post_objects = pagination.objects.all()

    for post in post_objects:
        if not post.rendered_text:
<<<<<<< HEAD
            try:
                post.rendered_text = post.render_text(force_existing=True)
                session.commit()
            except OperationalError:
                pass
    team_icon = storage['team_icon']

    if team_icon:
        team_icon = href('media', storage['team_icon'])
    else:
        team_icon = None
=======
            post.rendered_text = post.render_text(force_existing=True)
            session.commit()
>>>>>>> 1e1013e8

    can_mod = check_privilege(privileges, 'moderate')
    can_reply = check_privilege(privileges, 'reply')
    can_vote = check_privilege(privileges, 'vote')

    return {
        'topic':             t,
        'forum':             t.forum,
        'posts':             post_objects,
        'is_subscribed':     subscribed,
        'pagination':        pagination,
        'polls':             polls,
        'show_vote_results': request.GET.get('action') == 'vote_results',
        'can_vote':          polls and bool([True for p in polls if p.can_vote]),
        'can_moderate':      can_mod,
        'can_edit':          lambda post: can_mod or (post.author_id ==
                                          request.user.id and can_reply),
<<<<<<< HEAD
        'can_reply':         can_reply,
        'can_vote':          can_vote,
        'team_icon_url':     team_icon
=======
        'can_reply':         can_reply
>>>>>>> 1e1013e8
    }


@transaction.autocommit
@templated('forum/edit.html')
def edit(request, forum_slug=None, topic_slug=None, post_id=None,
         quote_id=None, article_name=None):
    """
    This function allows the user to create a new topic which is created in
    the forum `slug` if `slug` is a string.
    Else a new discussion for the wiki article `article` is created inside a
    special forum that contains wiki discussions only (see the
    WIKI_DISCUSSION_FORUM setting).  It's title is set to the wiki article's
    name.
    When creating a new topic, the user has the choice to upload files bound
    to this topic or to create one or more polls.
    """
    post = topic = forum = attachment = quote = posts = None
    newtopic = firstpost = False
    poll_form = poll_options = polls = None
    attach_form = None
    attachments = []
    preview = None
    article = None
    if article_name:
        try:
            article = Page.objects.get(name=normalize_pagename(article_name))
        except Page.DoesNotExist:
            flash(u'Der Artikel „%s“ existiert nicht. Du kannst ihn nun anlegen'
                  % normalize_pagename(article_name), False)
            return HttpResponseRedirect(href('wiki',
                                             normalize_pagename(article_name)))
        forum_slug = settings.WIKI_DISCUSSION_FORUM
        flash(u'Zu dem Artikel „%s“ existiert noch keine Diskussion. '
              u'Wenn du willst, kannst du hier eine neue anlegen.' %
                                                (escape(article_name)))
    if topic_slug:
        try:
            topic = Topic.query.filter_by(slug=topic_slug).one()
        except InvalidRequestError:
            raise PageNotFound()
        if not topic:
            raise PageNotFound()
        forum = topic.forum
    elif forum_slug:
        forum = Forum.query.get(forum_slug)
        if not forum or not forum.parent_id:
            raise PageNotFound()
        newtopic = firstpost = True
    elif post_id:
        post = Post.query.get(post_id)
        if not post:
            raise PageNotFound()
        topic = post.topic
        forum = topic.forum
        firstpost = post.id == topic.first_post_id
    elif quote_id:
        quote = Post.query.options(eagerload('topic'), eagerload('author')) \
                          .get(quote_id)
        if not quote:
            raise PageNotFound()
        topic = quote.topic
        forum = topic.forum
    if newtopic:
        form = NewTopicForm(request.POST or None, initial={
            'text':  forum.newtopic_default_text,
            'title': article and article.name or '',
        })
    elif quote:
        form = EditPostForm(request.POST or None, initial={
            'text': quote_text(quote.text, quote.author) + '\n',
        })
    else:
        form = EditPostForm(request.POST or None)

    # check privileges
    privileges = get_forum_privileges(request.user, forum.id)
    if post:
        if not (check_privilege(privileges, 'moderate') or
                (post.author_id == request.user.id and
                 check_privilege(privileges, 'reply'))):
            return abort_access_denied(request)
    elif topic:
        if topic.locked:
            if not check_privilege(privileges, 'moderate'):
                flash(u'Du kannst auf in diesem Thema nicht antworten, da es '
                      u'von einem Moderator geschlossen wurde.', False)
                return HttpResponseRedirect(topic.get_absolute_url())
        else:
            if not check_privilege(privileges, 'reply'):
                return abort_access_denied(request)
    else:
        if not check_privilege(privileges, 'create'):
            return abort_access_denied(request)

    # the user has canceled the action
    if request.method == 'POST' and request.POST.get('cancel'):
        flash(u'Der Bearbeitungsvorgang wurde abgebrochen')
        url = href('forum')
        if forum_slug:
            url = href('forum', 'forum', forum.slug)
        elif topic_slug:
            url = href('forum', 'topic', topic.slug)
        elif post_id:
            url = href('forum', 'post', post.id)
        return HttpResponseRedirect(url)

    #  handle polls
    poll_ids = map(int, filter(bool, request.POST.get('polls', '').split(',')))
    if (newtopic or firstpost) and check_privilege(privileges, 'create_poll'):
        poll_form = AddPollForm(('add_poll' in request.POST or
            'add_option' in request.POST) and request.POST or None)
        poll_options = request.POST.getlist('options') or ['', '']

        if 'add_poll' in request.POST and poll_form.is_valid():
            d = poll_form.cleaned_data
            options = map(lambda a: PollOption(name=a), poll_options)
            now = datetime.utcnow()
            end_time = (d['duration'] and now + timedelta(days=d['duration'])
                        or None)
            poll = Poll(topic=topic, question=d['question'],
                multiple_votes=d['multiple'], options=options,
                start_time=now, end_time=end_time)
            session.commit()
            if topic:
                topic.has_poll = True
                session.commit()
                topic.forum.invalidate_topic_cache()
            poll_form = AddPollForm()
            poll_options = ['', '']
            flash(u'Die Umfrage "%s" wurde hinzugefügt' % poll.question, True)
            poll_ids.append(poll.id)
        elif 'add_option' in request.POST:
            poll_options.append('')

        elif 'delete_poll' in request.POST:
            poll = Poll.query.filter_by(id=request.POST['delete_poll'],
                topic=topic).first()
            if poll:
                flash(u'Die Umfrage "%s" wurde gelöscht' % poll.question)
                topic.has_poll = bool(session.execute(select([1],
                    (Poll.topic_id == topic.id) & (Poll.id != poll.id)) \
                    .limit(1)).fetchone())
                session.delete(poll)
                session.commit()
                topic.forum.invalidate_topic_cache()
        polls = Poll.query.filter(Poll.id.in_(poll_ids) | (Poll.topic_id ==
            (topic and topic.id or -1))).all()

    # handle attachments
    att_ids = map(int, filter(bool,
        request.POST.get('attachments', '').split(',')
    ))
    if check_privilege(privileges, 'upload'):
        # check for post = None to be sure that the user can't "hijack"
        # other attachments.
        attachments = Attachment.query.filter(and_(
            attachment_table.c.id.in_(att_ids),
            attachment_table.c.post_id == bool(post)==True and post.id or None
        )).all()
        if 'attach' in request.POST:
            attach_form = AddAttachmentForm(request.POST, request.FILES)
        else:
            attach_form = AddAttachmentForm()

        if 'attach' in request.POST:
            # the user uploaded a new attachment
            if attach_form.is_valid():
                d = attach_form.cleaned_data
                att_name = (d.get('filename') or d['attachment'].name)
                attachment = Attachment.create(
                    att_name, d['attachment'].read(),
                    request.FILES['attachment']['content-type'],
                    attachments, override=d['override']
                )
                if not attachment:
                    flash(u'Ein Anhang „%s“ existiert bereits' % att_name, False)
                else:
                    attachment.comment = d['comment']
                    session.commit()
                    attachments.append(attachment)
                    att_ids.append(attachment.id)
                    flash(u'Der Anhang „%s“ wurde erfolgreich hinzugefügt'
                          % att_name, True)

        elif 'delete_attachment' in request.POST:
            id = int(request.POST['delete_attachment'])
            attachment = filter(lambda a: a.id==id, attachments)[0]
            attachment.delete()
            session.commit()
            attachments.remove(attachment)
            att_ids.remove(attachment.id)
            flash(u'Der Anhang „%s“ wurde gelöscht.' % attachment.name)

    # the user submitted a valid form
    if 'send' in request.POST and form.is_valid():
        d = form.cleaned_data
        if not topic:
            topic = Topic(forum_id=forum.id, author_id=request.user.id)
        if newtopic or firstpost:
            topic.title = d['title']
            topic.ubuntu_distro = d['ubuntu_distro']
            topic.ubuntu_version = d['ubuntu_version']
            if check_privilege(privileges, 'sticky'):
                topic.sticky = d['sticky']
            if check_privilege(privileges, 'create_poll'):
                topic.polls = polls
                topic.has_poll = bool(polls)
            session.commit()

            topic.forum.invalidate_topic_cache()

        if not post:
            post = Post(topic=topic, author_id=request.user.id)
            if newtopic:
                post.position = 0
        post.edit(request, d['text'])
        session.commit()

        if attachments:
            Attachment.update_post_ids(att_ids, post.id)
        session.commit()

        if newtopic:
            for s in Subscription.objects.filter(forum_id=forum.id,
                                                 notified=False) \
                                         .exclude(user=request.user):
                send_notification(s.user, 'new_topic',
                    u'Neues Thema im Forum %s: „%s“' % \
                        (forum.name, topic.title),
                    {'username':   s.user.username,
                     'post':       post,
                     'topic':      topic,
                     'forum':      forum})
                # we always notify about new topics, even if the forum was
                # not visited, because unlike the posts you won't see
                # other new topics
        elif not post_id:
            for s in Subscription.objects.filter(topic_id=topic.id,
                                                 notified=False) \
                                         .exclude(user=request.user):
                send_notification(s.user, 'new_post',
                    u'Neue Antwort im Thema „%s“' % topic.title,
                    {'username':   s.user.username,
                     'post':       post,
                     'topic':      topic})
                s.notified = True
                s.save()

        if article:
            # the topic is a wiki discussion, bind it to the wiki
            # article and send notifications.
            article.topic_id = topic.id
            article.save()
            for s in Subscription.objects.filter(wiki_page=article):
                # also notify if the user has not yet visited the page,
                # since otherwise he would never know about the topic
                send_notification(s.user, 'new_page_discussion', u'Neue Diskussion für die '
                    u'Seite „%s“ wurde eröffnet' % article.title, {
                        'username': s.user.username,
                        'page':     article,
                    })
                s.notified = True
                s.save()

        if request.user.settings.get('autosubscribe') and \
           not Subscription.objects.user_subscribed(request.user,
                                                    topic=topic):
            subscription = Subscription(
                user=request.user,
                topic_id=topic.id,
            )
            subscription.save()

        flash(u'Der Beitrag wurde erfolgreich gespeichert', True)
        if newtopic:
            return HttpResponseRedirect(url_for(post.topic))
        else:
            return HttpResponseRedirect(url_for(post))

    # the user wants to see a preview
    elif 'preview' in request.POST:
        ctx = RenderContext(request)
        preview = parse(request.POST.get('text', '')).render(ctx, 'html')

    # the user is going to edit an existing post/topic
    elif post:
        form = form.__class__({
            'title': topic.title,
            'ubuntu_distro': topic.ubuntu_distro,
            'ubuntu_version': topic.ubuntu_version,
            'sticky': topic.sticky,
            'text': post.text,
        })
        if not attachments:
            attachments = Attachment.query.filter_by(post_id=post.id)

    if not newtopic:
        posts = list(topic.posts.order_by(post_table.c.position.desc())[:15])

    return {
        'form':         form,
        'poll_form':    poll_form,
        'options':      poll_options,
        'polls':        polls,
        'post':         post,
        'forum':        forum,
        'topic':        topic,
        'preview':      preview,
        'isnewtopic':   newtopic,
        'isfirstpost':  firstpost,
        'can_attach':   check_privilege(privileges, 'upload'),
        'can_create_poll':     check_privilege(privileges, 'create_poll'),
        'can_moderate': check_privilege(privileges, 'moderate'),
        'can_sticky':   check_privilege(privileges, 'sticky'),
        'attach_form':  attach_form,
        'attachments':  list(attachments),
        'posts':        posts,
    }


@simple_check_login
def change_status(request, topic_slug, solved=None, locked=None):
    """Change the status of a topic and redirect to it"""
    t = Topic.query.filter_by(slug=topic_slug).first()
    if not t:
        raise PageNotFound
    if not have_privilege(request.user, t.forum, CAN_READ):
        abort_access_denied(request)
    if solved is not None:
        t.solved = solved
        session.commit()
        flash(u'Das Thema wurde als %s markiert' % (solved and u'gelöst' or \
                                                    u'ungelöst'), True)
    if locked is not None:
        t.locked = locked
        session.commit()
        flash(u'Das Thema wurde %s' % (locked and u'gesperrt' or
                                       u'entsperrt'))
    t.forum.invalidate_topic_cache()

    return HttpResponseRedirect(t.get_absolute_url())


@transaction.autocommit
def _generate_subscriber(obj, obj_slug, subscriptionkw, flasher):
    """
    Generates a subscriber-function to deal with objects of type `obj`
    which have the slug `slug` and are registered in the subscribtion by
    `subscriptionkw` and have the flashing-test `flasher`
    """
    if subscriptionkw in ('forum', 'topic'):
        subscriptionkw = subscriptionkw + '_id'
    subscriptionkw = subscriptionkw
    @simple_check_login
    def subscriber(request, **kwargs):
        """
        If the user has already subscribed to this %s, it just redirects.
        If there isn't such a subscription, a new one is created.
        """ % obj_slug
        slug = kwargs[obj_slug]
        x = obj.query.filter(obj.slug==slug).one()
        if not have_privilege(request.user, x, CAN_READ):
            return abort_access_denied(request)
        try:
            s = Subscription.objects.get(user=request.user, **{subscriptionkw : x.id})
        except Subscription.DoesNotExist:
            # there's no such subscription yet, create a new one
            Subscription(user=request.user,**{subscriptionkw : x.id}).save()
            flash(flasher)
        return HttpResponseRedirect(url_for(x))
    return subscriber


@transaction.autocommit
def _generate_unsubscriber(obj, obj_slug, subscriptionkw, flasher):
    """
    Generates an unsubscriber-function to deal with objects of type `obj`
    which have the slug `slug` and are registered in the subscribtion by
    `subscriptionkw` and have the flashing-test `flasher`
    """
    if subscriptionkw in ('forum', 'topic'):
        subscriptionkw = subscriptionkw + '_id'
    @simple_check_login
    def subscriber(request, **kwargs):
        """ If the user has already subscribed to this %s, this view removes it.
        """ % obj_slug
        slug = kwargs[obj_slug]
        x = obj.query.filter(obj.slug==slug).one()
        if not have_privilege(request.user, x, CAN_READ):
            return abort_access_denied(request)
        try:
            s = Subscription.objects.get(user=request.user, **{subscriptionkw : x.id})
        except Subscription.DoesNotExist:
            pass
        else:
            # there's already a subscription for this forum, remove it
            s.delete()
            flash(flasher)
        return HttpResponseRedirect(url_for(x))
    return subscriber

subscribe_forum = _generate_subscriber(Forum,
    'slug', 'forum',
    (u'Du wirst ab nun bei neuen Themen in diesem Forum '
     u'benachrichtigt'))


unsubscribe_forum = _generate_unsubscriber(Forum,
    'slug', 'forum',
    (u'Du wirst ab nun bei neuen Themen in diesem Forum nicht '
     u' mehr benachrichtigt'))

subscribe_topic = _generate_subscriber(Topic,
    'topic_slug', 'topic',
    (u'Du wirst ab jetzt bei neuen Beiträgen in diesem Thema '
     u'benachrichtigt.'))

unsubscribe_topic = _generate_unsubscriber(Topic,
    'topic_slug', 'topic',
    (u'Du wirst ab nun bei neuen Beiträgen in diesem Thema nicht '
     u'mehr benachrichtigt'))


@simple_check_login
@templated('forum/report.html')
def report(request, topic_slug):
    """Change the report_status of a topic and redirect to it"""
    t = Topic.query.filter_by(slug=topic_slug).first()
    if not t:
        raise PageNotFound
    if not have_privilege(request.user, t.forum, CAN_READ):
        return abort_access_denied(request)
    if t.reported:
        flash(u'Dieses Thema wurde bereits gemeldet; die Moderatoren werden '
              u'sich in Kürze darum kümmern.')
        return HttpResponseRedirect(t.get_absolute_url())

    if request.method == 'POST':
        form = ReportTopicForm(request.POST)
        if form.is_valid():
            d = form.cleaned_data
            t.reported = d['text']
            t.reporter_id = request.user.id
            session.commit()
            cache.delete('forum/reported_topic_count')
            flash(u'Dieses Thema wurde den Moderatoren gemeldet. '
                  u'Sie werden sich sobald wie möglich darum kümmern', True)
            return HttpResponseRedirect(t.get_absolute_url())
    else:
        form = ReportTopicForm()
    return {
        'topic': t,
        'form':  form
    }


@require_permission('manage_topics')
@templated('forum/reportlist.html')
def reportlist(request):
    """Get a list of all reported topics"""
    def _add_field_choices():
        """Add dynamic field choices to the reported topic formular"""
        form.fields['selected'].choices = [(t.id, u'') for t in topics]

    topics = Topic.query.filter(Topic.reported != None)
    if request.method == 'POST':
        form = ReportListForm(request.POST)
        _add_field_choices()
        if form.is_valid():
            d = form.cleaned_data
            session.execute(topic_table.update(
                topic_table.c.id.in_(d['selected']), values={
                    'reported': None,
                    'reporter_id': None
            }))
            session.commit()
            cache.delete('forum/reported_topic_count')
            topics = filter(lambda t: str(t.id) not in d['selected'], topics)
            flash(u'Die gewählten Themen wurden als bearbeitet markiert.',
                  True)
    else:
        form = ReportListForm()
        _add_field_choices()

    privileges = get_privileges(request.user, [x.forum_id for x in topics])
    visible_topics = filter(lambda t: have_privilege(request.user, t.forum,
                            CAN_MODERATE), topics)

    return {
        'topics':   visible_topics,
        'form':     form
    }


def post(request, post_id):
    """Redirect to the "real" post url" (see `PostManager.url_for_post`)"""
    url = Post.url_for_post(int(post_id),
        paramstr=request.GET and request.GET.urlencode())
    if not url:
        raise PageNotFound()
    return HttpResponseRedirect(url)


@templated('forum/movetopic.html')
def movetopic(request, topic_slug):
    """Move a topic into another forum"""
    def _add_field_choices():
        """Add dynamic field choices to the move topic formular"""
        form.fields['forum_id'].choices = [(f.id, f.name) for f in
            sorted(forums, key=lambda x: x.name)]

    t = Topic.query.filter_by(slug=topic_slug).first()
    if not t:
        raise PageNotFound
    if not have_privilege(request.user, t.forum, CAN_MODERATE):
        return abort_access_denied(request)

    forums = filter_invisible(request.user, Forum.query.filter(and_(
        Forum.c.parent_id != None, Forum.c.id != t.forum_id)))
    mapping = dict((x.id, x) for x in forums)
    if not mapping:
        return abort_access_denied(request)

    if request.method == 'POST':
        form = MoveTopicForm(request.POST)
        _add_field_choices()
        if form.is_valid():
            data = form.cleaned_data
            f = mapping.get(int(data['forum_id']))
            if f is None:
                return abort_access_denied(request)
            t.move(f)
            session.commit()
            # send a notification to the topic author to inform him about
            # the new forum.
            nargs = {
                'username':   t.author.username,
                'topic':      t,
                'mod':        request.user.username,
                'forum_name': f.name
            }
            if 'topic_move' in t.author.settings.get('notifications',
                                                     ('topic_move',)):
                send_notification(t.author, 'topic_moved',
                    u'Dein Thema „%s“ wurde verschoben' % t.title, nargs)

            subscriptions = Subscription.objects.filter(topic_id=t.id)
            for subscription in subscriptions:
                send_notification(subscription.user, 'topic_moved',
                    u'Das Thema „%s“ wurde verschoben' % t.title, nargs)
            return HttpResponseRedirect(t.get_absolute_url())
    else:
        form = MoveTopicForm()
        _add_field_choices()
    return {
        'form':  form,
        'topic': t
    }


@templated('forum/splittopic.html')
def splittopic(request, topic_slug):
    def _add_field_choices():
        """Add dynamic field choices to the split topic formular"""
        form.fields['forum'].choices = [(f.id, f.name) for f in
            Forum.query.filter(Forum.c.parent_id != None)]
        form.fields['start'].choices = form.fields['select'].choices = \
            [(p.id, u'') for p in old_posts]

    old_topic = Topic.query.filter_by(slug=topic_slug).first()

    if not old_topic:
        raise PageNotFound

    if not have_privilege(request.user, old_topic.forum, CAN_MODERATE):
        return abort_access_denied(request)

    old_posts = old_topic.posts

    if request.method == 'POST':
        form = SplitTopicForm(request.POST)
        _add_field_choices()
        if form.is_valid():
            data = form.cleaned_data

            if data['select_following']:
                posts = old_posts.filter(Post.c.id >= data['start'])
            else:
                posts = old_posts.filter(Post.c.id.in_(data['select']))

            posts = list(posts)

            if data['action'] == 'new':
                new_topic = Topic(
                    title=data['title'],
                    forum=data['forum'],
                    slug=None,
                    post_count=0
                )
                new_topic.forum.topic_count += 1
                session.flush([new_topic])
                Post.split(posts, old_topic, new_topic)
            else:
                new_topic = data['topic']
                Post.split(posts, old_topic, new_topic)

            session.commit()

            return HttpResponseRedirect(new_topic.get_absolute_url())
    else:
        form = SplitTopicForm()
        _add_field_choices()

    return {
        'topic': old_topic,
        'forum': old_topic.forum,
        'posts': list(old_posts),
        'form':  form
    }


def hide_post(request, post_id):
    """
    Sets the hidden flag of a post to True which has the effect that normal
    users can't see it anymore (moderators still can).
    """
    post = Post.query.get(post_id)
    if not post:
        raise PageNotFound
    if not have_privilege(request.user, post.topic.forum, CAN_MODERATE):
        return abort_access_denied(request)
    post.hidden = True
    session.commit()
    flash(u'Der Beitrag von „<a href="%s">%s</a>“ wurde unsichtbar '
          u'gemacht.' % (url_for(post), escape(post.author.username)),
          success=True)
    return HttpResponseRedirect(url_for(post).split('#')[0])


def restore_post(request, post_id):
    """
    This function removes the hidden flag of a post to make it visible for
    normal users again.
    """
    post = Post.query.get(post_id)
    if not post:
        raise PageNotFound
    if not have_privilege(request.user, post.topic.forum, CAN_MODERATE):
        return abort_access_denied(request)
    post.hidden = False
    session.commit()
    flash(u'Der Beitrag von „<a href="%s">%s</a>“ wurde wieder sichtbar '
          u'gemacht.' % (url_for(post), escape(post.author.username)),
          success=True)
    return HttpResponseRedirect(url_for(post).split('#')[0])


def delete_post(request, post_id):
    """
    In contrast to `hide_post` this function does really remove this post.
    This action is irrevocable and can only get executed by moderators.
    """
    post = Post.query.get(post_id)
    if not post:
        raise PageNotFound
    if not have_privilege(request.user, post.topic.forum, CAN_MODERATE):
        return abort_access_denied(request)
    if post.id == post.topic.first_post.id:
        flash(u'Der erste Beitrag eines Themas darf nicht gelöscht werden.',
              success=False)
    else:
        if request.method == 'POST':
            if 'cancel' in request.POST:
                flash(u'Das löschen wurde abgebrochen.')
            else:
                session.delete(post)
                session.commit()
                flash(u'Der Beitrag von „<a href="%s">%s</a>“ wurde gelöscht.'
                      % (url_for(post), escape(post.author.username)),
                      success=True)
        else:
            flash(render_template('forum/post_delete.html', {'post': post}))
    return HttpResponseRedirect(url_for(post.topic))


@templated('forum/revisions.html')
def revisions(request, post_id):
    p = Post.query.options(eagerload('topic'), eagerload('topic.forum')) \
                  .get(post_id)
    if not have_privilege(request.user, p.topic.forum, CAN_MODERATE):
        return abort_access_denied(request)
    revs = PostRevision.query.filter(PostRevision.post_id == post_id)
    return {
        'post':      post,
        'revisions': list(revs)
    }


def restore_revision(request, rev_id):
    rev = PostRevision.query.options(eagerload('post'),
        eagerload('post.topic'), eagerload('post.topic.forum')).get(rev_id)
    if not have_privilege(request.user, rev.post.topic.forum, CAN_MODERATE):
        return abort_access_denied(request)
    rev.restore(request)
    session.commit()
    flash(u'Eine alte Version des Beitrags wurde wiederhergestellt.', True)
    return HttpResponseRedirect(href('forum', 'post', rev.post_id))


def hide_topic(request, topic_slug):
    """
    Sets the hidden flag of a topic to True which has the effect that normal
    users can't see it anymore (moderators still can).
    """
    topic = Topic.query.filter_by(slug=topic_slug).first()
    if not topic:
        raise PageNotFound
    if not have_privilege(request.user, topic.forum, CAN_MODERATE):
        return abort_access_denied(request)
    topic.hidden = True
    session.commit()
    flash(u'Das Thema „%s“ wurde unsichtbar gemacht.' % topic.title,
          success=True)
    topic.forum.invalidate_topic_cache()
    return HttpResponseRedirect(url_for(topic))


def restore_topic(request, topic_slug):
    """
    This function removes the hidden flag of a topic to make it visible for
    normal users again.
    """
    topic = Topic.query.filter_by(slug=topic_slug).first()
    if not topic:
        raise PageNotFound
    if not have_privilege(request.user, topic.forum, CAN_MODERATE):
        return abort_access_denied(request)
    topic.hidden = False
    session.commit()
    flash(u'Das Thema „%s“ wurde wieder sichtbar gemacht.' % topic.title,
          success=True)
    return HttpResponseRedirect(url_for(topic))


def delete_topic(request, topic_slug):
    """
    In contrast to `hide_topic` this function does really remove the topic.
    This action is irrevocable and can only get executed by administrators.
    """
    topic = Topic.query.filter_by(slug=topic_slug).first()
    if not topic:
        raise PageNotFound
    if not request.user.can('delete_topic') or not have_privilege(
            request.user, topic.forum, CAN_MODERATE):
        return abort_access_denied(request)

    if request.method == 'POST':
        if 'cancel' in request.POST:
            flash(u'Löschen des Themas „%s“ wurde abgebrochen' % topic.title)
        else:
            redirect = url_for(topic.forum)
            subscriptions = Subscription.objects.filter(topic_id=topic.id)
            sids = [s.id for s in subscriptions]
            for subscription in subscriptions:
                nargs = {
                    'username' : subscription.user.username,
                    'mod'      : request.user.username,
                    'topic'    : topic
                }
                send_notification(subscription.user, 'topic_deleted',
                    u'Das Thema „%s“ wurde gelöscht' % topic.title, nargs)
            Subscription.objects.delete_list(sids)
            session.delete(topic)
            session.commit()
            flash(u'Das Thema „%s“ wurde erfolgreich gelöscht' % topic.title,
                  success=True)
            return HttpResponseRedirect(redirect)
    else:
        flash(render_template('forum/delete_topic.html', {'topic': topic}))
    topic.forum.invalidate_topic_cache()
    return HttpResponseRedirect(url_for(topic))


@does_not_exist_is_404
def feed(request, component='forum', slug=None, mode='short', count=20):
    """
    Show the feeds for the forum.

    For every combination of component, slug and mode a cache item with 100
    entries generated, and it then truncated to `count` entries.  This cache
    is only invalidated after some time, not everytime something changes, so
    the feeds are always ~5 minutes delayed.
    """

    if component not in ('forum', 'topic'):
        raise PageNotFound

    if mode not in ('full', 'short', 'title'):
        raise PageNotFound

    count = int(count)
    if count not in (10, 20, 30, 50, 75, 100):
        raise PageNotFound

    anonymous = User.objects.get_anonymous_user()

    if component == 'topic':
        topic = Topic.query.filter_by(slug=slug).first()
        if topic is None:
            raise PageNotFound
        if not have_privilege(anonymous, topic.forum, CAN_READ):
            return abort_access_denied(request)
        if topic.hidden:
            raise PageNotFound

        cache_key = 'forum/feeds/topic/%d/%s' % (topic.id, mode)
        feed = cache.get(cache_key)
        if feed is None:
            posts = topic.posts.order_by(Post.pub_date.desc())[:100]

            feed = FeedBuilder(
                title=u'ubuntuusers Thema – „%s“' % topic.title,
                url=url_for(topic),
                feed_url=request.build_absolute_uri(),
                rights=href('portal', 'lizenz'),
            )

            for post in posts:
                kwargs = {}
                if mode == 'full':
                    kwargs['content'] = u'<div xmlns="http://www.w3.org/1999/' \
                                        u'xhtml">%s</div>' % post.rendered_text
                    kwargs['content_type'] = 'xhtml'
                if mode == 'short':
                    summary = truncate_html_words(post.rendered_text, 100)
                    kwargs['summary'] = u'<div xmlns="http://www.w3.org/1999/' \
                                        u'xhtml">%s</div>' % summary
                    kwargs['summary_type'] = 'xhtml'

                feed.add(
                    title='%s (%s)' % (
                        post.author.username,
                        format_datetime(post.pub_date)
                    ),
                    url=url_for(post),
                    author=post.author,
                    published=post.pub_date,
                    updated=post.pub_date,
                    **kwargs
                )

    else:
        must_create = False
        if slug:
            forum = Forum.query.get(slug)
            if forum is None:
                raise PageNotFound
            if not have_privilege(anonymous, forum, CAN_READ):
                return abort_access_denied(request)

            cache_key = 'forum/feeds/forum/%d/%s' % (forum.id, mode)
            feed = cache.get(cache_key)
            if feed is None:
                topics = forum.get_latest_topics()
                feed = FeedBuilder(
                    title=u'ubuntuusers Forum – „%s“' % forum.name,
                    url=url_for(forum),
                    feed_url=request.build_absolute_uri(),
                    rights=href('portal', 'lizenz'),
                )
                must_create = True

        else:
            cache_key = 'forum/feeds/forum/*/%s' % (mode)
            feed = cache.get(cache_key)
            if feed is None:
                topics = Topic.query.order_by(Topic.id.desc())[:100]
                feed = FeedBuilder(
                    title=u'ubuntuusers Forum',
                    url=href('forum'),
                    feed_url=request.build_absolute_uri(),
                    rights=href('portal', 'lizenz'),
                )
                must_create = True

        if must_create:
            for topic in topics:
                kwargs = {}
                post = topic.first_post

                #XXX: this way there might be less than `count` items
                if not have_privilege(anonymous, topic.forum, CAN_READ):
                    continue
                if topic.hidden:
                    continue

                if post is None:
                    # this should not happen, but it does...
                    continue

                if post.rendered_text is None:
                    post.render_text()
                rendered_text = post.rendered_text
                if mode == 'full':
                    kwargs['content'] = u'<div xmlns="http://www.w3.org/1999/' \
                                        u'xhtml">%s</div>' % rendered_text
                    kwargs['content_type'] = 'xhtml'
                if mode == 'short':
                    summary = truncate_html_words(rendered_text, 100)
                    kwargs['summary'] = u'<div xmlns="http://www.w3.org/1999/' \
                                        u'xhtml">%s</div>' % summary
                    kwargs['summary_type'] = 'xhtml'

                feed.add(
                    title=topic.title,
                    url=url_for(topic),
                    author={
                        'name': topic.author.username,
                        'uri': topic.author.get_absolute_url(),
                    },
                    published=post.pub_date,
                    updated=post.pub_date,
                    **kwargs
                )

    feed.truncate(count)
    cache.set(cache_key, feed, 600)
    return feed.get_atom_response()


@transaction.autocommit
def markread(request, slug=None):
    """
    Mark either all or only the given forum as read.
    """
    user = request.user
    if user.is_anonymous:
        flash(u'Bitte melde dich an, um Beiträge als gelesen zu markieren.')
        return HttpResponseRedirect(href('forum'))
    if slug:
        forum = Forum.query.get(slug)
        if not forum:
            raise PageNotFound()
        forum.mark_read(user)
        user.save()
        flash(u'Das Forum „%s“ wurde als gelesen markiert.' % forum.name)
        return HttpResponseRedirect(url_for(forum))
    else:
        category_ids = session.execute(select([forum_table.c.id],
            forum_table.c.parent_id == None)).fetchall()
        for row in category_ids:
            Forum.query.get(row[0]).mark_read(user)
        user.save()
        flash(u'Allen Foren wurden als gelesen markiert.')
    return HttpResponseRedirect(href('forum'))


@templated('forum/newposts.html')
def newposts(request, page=1):
    """
    Return a list of the latest posts.
    """
    # TODO: This shows hidden topics to everyone
    forum_ids = [f[0] for f in select([forum_table.c.id]).execute()]
    privs = get_privileges(request.user, forum_ids)
    all_topics = cache.get('forum/lasttopics')
    if not all_topics:
        all_topics = list(Topic.query.options(eagerload('author'), \
            eagerload('last_post'), eagerload('last_post.author')) \
            .filter(topic_table.c.sticky == False) \
            .order_by((topic_table.c.sticky, topic_table.c.last_post_id.desc()))[:80])
        cache.set('forum/lasttopics', all_topics)
    topics = []
    for topic in all_topics:
        if topic.last_post_id < request.user.forum_last_read:
            break
        if check_privilege(privs.get(topic.forum_id, {}), CAN_READ):
            topics.append(topic)
    pagination = Pagination(request, topics, page, 20,
        href('forum', 'newposts'))
    return {
        'topics':     list(pagination.objects),
        'pagination': pagination,
        'get_read_status':  lambda post_id: request.user.is_authenticated \
                  and request.user._readstatus(forum_id=f.id, post_id=post_id)
    }


@templated('forum/topiclist.html')
def topiclist(request, page=1, action='newposts', hours=24, user=None):
    hours = int(hours)

    forum_ids = [f.id for f in filter_invisible(request.user,
                                                 Forum.query.all())]
    topics = Topic.query.order_by(topic_table.c.last_post_id.desc()) \
                  .filter(topic_table.c.forum_id.in_(forum_ids))

    if action == 'last':
        topics = topics.filter(and_(
            topic_table.c.last_post_id == post_table.c.id,
            post_table.c.pub_date > datetime.now() - timedelta(hours=hours)
        ))
        title = u'Beiträge der letzten %d Stunden' % hours
        url = href('forum', 'last%d' % hours)
    elif action == 'unanswered':
        topics = topics.filter(Topic.post_count == 1)
        title = u'Unbeantwortete Themen'
        url = href('forum', 'unanswered')
    elif action == 'unsolved':
        topics = topics.filter(Topic.solved == False)
        title = u'Ungelöste Themen'
        url = href('forum', 'unsolved')
    elif action == 'author':
        user = user and User.objects.get(username=user) or request.user
        if user == User.objects.get_anonymous_user():
            raise PageNotFound()
        flash(u'Die Suche nach eigenen Beiträgen ist zuerzeit deaktiviert.')
        return HttpResponseRedirect(href('forum'))
        topics = topics.filter(topic_table.c.id.in_(post_table.c.topic_id)) \
                       .filter(post_table.c.author_id == user.id)
        if user != request.user:
            title = u'Beiträge von %s' % escape(user.username)
            url = href('forum', 'author', user.username)
        else:
            title = u'Eigene Beiträge'
            url = href('forum', 'egosearch')

    # TODO: eagerload('last_post'), eagerload('last_post.author') raises
    #       an error.
    topics = topics.options(eagerload('author'), eagerload('last_post'), eagerload('last_post.author'))

    pagination = Pagination(request, topics, page, TOPICS_PER_PAGE, url)

    return {
        'topics':       list(pagination.objects),
        'pagination':   pagination.generate(),
        'title':        title,
        'get_read_status':  lambda post_id: request.user.is_authenticated \
                  and request.user._readstatus(post_id=post_id)
    }


@templated('forum/welcome.html')
def welcome(request, slug, path=None):
    """
    Show a welcome message on the first visit to greet the users or
    inform him about special rules.
    """
    user = request.user
    forum = Forum.query.filter_by(slug=slug).first()
    if not forum.welcome_message_id:
        raise PageNotFound()
    goto_url = path or url_for(forum)
    if request.method == 'POST':
        accepted = request.POST.get('accept', False)
        forum.read_welcome(request.user, accepted)
        session.commit()
        if accepted:
            return HttpResponseRedirect(request.POST.get('goto_url'))
        else:
            return HttpResponseRedirect(href('forum'))
    return {
        'goto_url': goto_url,
        'message': WelcomeMessage.query.get(forum.welcome_message_id),
        'forum': forum
    }


def next_topic(request, topic_slug):
    this = Topic.query.filter_by(slug=topic_slug).first()
    if this is None:
        raise PageNotFound
    next = Topic.query.filter_by(forum_id=this.forum_id) \
                      .filter(Topic.last_post_id > this.last_post_id) \
                      .order_by('last_post_id').first()
    if next is None:
        flash('Es gibt keine neueren Themen in diesem Forum.')
        next = this.forum
    return HttpResponseRedirect(url_for(next))


def previous_topic(request, topic_slug):
    this = Topic.query.filter_by(slug=topic_slug).first()
    if this is None:
        raise PageNotFound
    previous = Topic.query.filter_by(forum_id=this.forum_id) \
                          .filter(Topic.last_post_id < this.last_post_id) \
                          .order_by('-last_post_id').first()
    if previous is None:
        flash('Es gibt keine neueren Themen in diesem Forum.')
        previous = this.forum
    return HttpResponseRedirect(url_for(previous))<|MERGE_RESOLUTION|>--- conflicted
+++ resolved
@@ -272,22 +272,18 @@
 
     for post in post_objects:
         if not post.rendered_text:
-<<<<<<< HEAD
             try:
                 post.rendered_text = post.render_text(force_existing=True)
                 session.commit()
             except OperationalError:
                 pass
+
     team_icon = storage['team_icon']
 
     if team_icon:
         team_icon = href('media', storage['team_icon'])
     else:
         team_icon = None
-=======
-            post.rendered_text = post.render_text(force_existing=True)
-            session.commit()
->>>>>>> 1e1013e8
 
     can_mod = check_privilege(privileges, 'moderate')
     can_reply = check_privilege(privileges, 'reply')
@@ -305,13 +301,9 @@
         'can_moderate':      can_mod,
         'can_edit':          lambda post: can_mod or (post.author_id ==
                                           request.user.id and can_reply),
-<<<<<<< HEAD
         'can_reply':         can_reply,
         'can_vote':          can_vote,
         'team_icon_url':     team_icon
-=======
-        'can_reply':         can_reply
->>>>>>> 1e1013e8
     }
 
 
