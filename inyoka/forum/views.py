--- conflicted
+++ resolved
@@ -32,12 +32,8 @@
 from inyoka.wiki.parser import parse, RenderContext
 from inyoka.portal.models import Subscription
 from inyoka.forum.models import Forum, Topic, Attachment, POSTS_PER_PAGE, \
-<<<<<<< HEAD
      TOPICS_PER_PAGE, Post, get_ubuntu_version, Poll, WelcomeMessage, \
      SATopic, SAForum, SAPost
-=======
-     Post, get_ubuntu_version, Poll, SATopic, SAForum, SAPost
->>>>>>> 010e7063
 from inyoka.forum.forms import NewPostForm, NewTopicForm, SplitTopicForm, \
      AddAttachmentForm, EditPostForm, AddPollForm, MoveTopicForm, \
      ReportTopicForm, ReportListForm
