# -*- coding: utf-8 -*-
"""
    inyoka.utils.cache
    ~~~~~~~~~~~~~~~~~~

    Holds the current active cache object.

    :copyright: (c) 2007-2010 by the Inyoka Team, see AUTHORS for more details.
    :license: GNU GPL, see LICENSE for more details.
"""
from werkzeug.contrib.cache import MemcachedCache, SimpleCache, _test_memcached_key
from django.utils.encoding import force_unicode
from inyoka.utils.local import current_request, _request_cache, has_local_key
from inyoka.utils.debug import find_calling_context

try:
    from pylibmc import Client, NotFound
    _pylibmc_available = True
except ImportError:
    _pylibmc_available = False
from inyoka.conf import settings


cache = (type('UnconfiguredCache', (object,), {}))()
request_cache = None


def _set_cache(obj):
    cache.__class__ = obj.__class__
    cache.__dict__ = obj.__dict__


class CustomizedPylibmcClient(Client):
    """This client implements some simplifications
    to ease the application code.
    """

    def incr(self, key, delta=1):
        """Set the delta value if there's no key yet."""
        try:
            Client.incr(self, key, delta)
        except NotFound:
            Client.set(self, key, delta)

    def decr(self, key, delta=1):
        try:
            Client.incr(self, key, delta)
        except NotFound:
            Client.set(self, key, delta)


def set_real_cache():
    """Set the cache according to the settings."""
    if settings.MEMCACHE_SERVERS:
        if _pylibmc_available:
            servers = CustomizedPylibmcClient(settings.MEMCACHE_SERVERS, binary=True)
            servers.set_behaviors({'tcp_nodelay': True, 'no_block': True})
        else:
            servers = settings.MEMCACHE_SERVERS
        _set_cache(MemcachedCache(servers, key_prefix=settings.CACHE_PREFIX))
    else:
        _set_cache(SimpleCache())

    if settings.DEBUG:
        global cache
        cache = CacheDebugProxy(cache)

    global request_cache
    request_cache = RequestCache(cache)


def set_test_cache():
    """Enable a simple cache for unittests."""
    _set_cache(SimpleCache())


class RequestCache(object):
    """A helper cache to cache the requested stuff in a threadlocal."""
    def __init__(self, real_cache):
        self.real_cache = real_cache
        self.request_cache = _request_cache

    def get(self, key):
<<<<<<< HEAD
        if self.request_cache:
=======
        if has_local_key('cache'):
>>>>>>> 5c042fd1
            try:
                return self.request_cache[key]
            except KeyError:
                val = self.real_cache.get(key)
                if val is not None:
                    self.request_cache[key] = val

                return val
        else:
            return self.real_cache.get(key)
<<<<<<< HEAD


    def set(self, key, value, timeout=None):
        if self.request_cache:
=======

    def set(self, key, value, timeout=None):
        if has_local_key('cache'):
>>>>>>> 5c042fd1
            self.request_cache[key] = value
        return self.real_cache.set(key, value, timeout)

    def delete(self, key):
        if has_local_key('cache'):
            self.request_cache.pop(key)
        self.real_cache.delete(key)


class CacheDebugProxy(object):
    """A proxy for a werkzeug.contrib.Cache which logs all queries for
    debugging purposes."""


    def _log(self, query, result):
        if current_request:
            request = current_request._get_current_object()
            if not hasattr(request, 'cache_queries'):
                request.cache_queries = list()
            ctx = find_calling_context(3)
            request.cache_queries.append((ctx, force_unicode(query), force_unicode(result)))
        return result

    def __init__(self, cache):
        self.cache = cache

    def add(self, key, value, timeout=None):
        return self._log(u'ADD %r %s (%r)' % (key, value, timeout),
            self.cache.add(key, value, timeout))

    def clear(self):
        return self._log(u'CLEAR',
            self.cache.clear())

    def dec(self, key, delta=1):
        return self._log(u'DEC %r %r' % (key, delta),
            self.cache.dec(key, delta))

    def delete(self, key):
        return self._log(u'DELETE %r' % key,
            self.cache.delete(key))

    def delete_many(self, *keys):
        return self._log(u'DELETE MANY %r' % (keys,),
            self.cache.delete_many(*keys))

    def get(self, key):
        return self._log(u'GET %r' % key,
            self.cache.get(key))

    def get_dict(self, *keys):
        return self._log(u'GET DICT %r' % (keys,),
            self.cache.get_dict(*keys))

    def get_many(self, *keys):
        return self._log(u'GET MANY %r' % (keys,),
            self.cache.get_many(*keys))

    def inc(self, key, delta=1):
        return self._log(u'INC %r %r' % (key, delta),
            self.cache.inc(key, delta))

    def set(self, key, value, timeout=None):
        return self._log(u'SET %r %s (%s)' % (key, force_unicode(repr(value)), timeout),
            self.cache.set(key, value, timeout))

    def set_many(self, mapping, timeout=None):
        _mapping = force_unicode(repr(mapping))
        return self._log(u'SET MANY %s (%s)' % (_mapping, timeout),
            self.cache.set_many(mapping, timeout))

# enable the real cache by default
set_real_cache()<|MERGE_RESOLUTION|>--- conflicted
+++ resolved
@@ -81,11 +81,7 @@
         self.request_cache = _request_cache
 
     def get(self, key):
-<<<<<<< HEAD
-        if self.request_cache:
-=======
         if has_local_key('cache'):
->>>>>>> 5c042fd1
             try:
                 return self.request_cache[key]
             except KeyError:
@@ -96,16 +92,9 @@
                 return val
         else:
             return self.real_cache.get(key)
-<<<<<<< HEAD
-
-
-    def set(self, key, value, timeout=None):
-        if self.request_cache:
-=======
 
     def set(self, key, value, timeout=None):
         if has_local_key('cache'):
->>>>>>> 5c042fd1
             self.request_cache[key] = value
         return self.real_cache.set(key, value, timeout)
 
