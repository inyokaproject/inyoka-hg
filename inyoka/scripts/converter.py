#!/usr/bin/env python
# -*- coding: utf-8 -*-
"""
    inyoka.scripts.converter
    ~~~~~~~~~~~~~~~~~~~~~~~~

    This script converts all data of the old wiki, forum and portal to the new
    inyoka structure.

    :copyright: Copyright 2007 by Benjamin Wiegand and Florian Apolloner.
    :license: GNU GPL.
"""
import sys
from django.conf import settings

WIKI_PATH = '/srv/www/de/wiki'
FORUM_URI = 'mysql://%s:%s@%s/ubuntu_de?charset=utf8' % (settings.DATABASE_USER,
    settings.DATABASE_PASSWORD, settings.DATABASE_HOST)
OLD_PORTAL_URI = 'mysql://root@localhost/ubuntu_de_portal?charset=utf8'
FORUM_PREFIX = 'ubuntu_'
AVATAR_PREFIX = '/path/'
PHPBB_ATTACHMENT_PATH = '/path/to/attachment/folder'
sys.path.append(WIKI_PATH)

from os import path
from django.db import connection
from sqlalchemy import create_engine, MetaData, Table
from sqlalchemy.sql import select, func, update
from inyoka.wiki.models import Page as InyokaPage
from inyoka.portal.user import User
from datetime import datetime
users = {}


def select_blocks(query, block_size=1000):
    """Execute a query blockwise to prevent lack of ram"""
    # get the table
    table = list(query._table_iterator())[0]
    # get the tables primary key (a little bit hackish)
    key_name = list(table.primary_key)[0].name
    key = table.c[key_name]
    range = (0, block_size)
    while True:
        print range
        result = query.where(key.between(*range)).execute()
        i = 0
        for i, row in enumerate(result):
            yield row
        if i == 0:
            break
        range = range[1] + 1, range[1] + block_size


def convert_wiki():
    from MoinMoin.Page import Page
    from MoinMoin.request import RequestCLI
    from MoinMoin.logfile import editlog
    from MoinMoin.wikiutil import version2timestamp
    from MoinMoin.parser.wiki import Parser
    from inyoka.utils.converter import InyokaFormatter
    from _mysql_exceptions import IntegrityError
    request = RequestCLI()
    formatter = InyokaFormatter(request)
    request.formatter = formatter
    new_page = None
    #for name in request.rootpage.getPageList():
    for name in ['64bit-Architektur']:
        if 'Hardwaredatenbank' in name or 'Spelling' in name:
            continue
        print name
        page = Page(request, name, formatter=formatter)
        request.page = page
        for line in editlog.EditLog(request, rootpagename=name):
            rev_id = line.rev
            kwargs = {
                'note': line.comment,
                'change_date': datetime.fromtimestamp(version2timestamp(
                                                     line.ed_time_usecs)),
                'update_meta': False
            }
            data = line.getEditorData(request)
            if data[1] in users:
                kwargs['user'] = users[data[1]]
                kwargs['remote_addr'] = line.addr
            else:
                kwargs['remote_addr'] = data[1]
                kwargs['user'] = User.objects.get_anonymous_user()

            if line.action in ('SAVE', 'SAVENEW', 'SAVE/REVERT'):
                try:
                    f = file(page.get_rev(rev=int(line.rev))[0])
                    text = f.read().decode('utf-8')
                    f.close()
                except IOError:
                    new_page.edit(deleted=True, **kwargs)
                if int(rev_id) == 1:
                    try:
                        new_page = InyokaPage.objects.create(name, text=text,
                                                             **kwargs)
                    except IntegrityError, e:
                        # TODO
                        name = u'DuplicatePages/%s' % name
                        new_page = InyokaPage.objects.create(name, text=text,
                                                             **kwargs)
                else:
                    new_page.edit(text=text, deleted=False, **kwargs)
            elif line.action == 'ATTNEW':
                att = line.extra
                att_name = '%s/%s' % (name, att)
                pth = path.join(page.getPagePath(), 'attachments', att)
                try:
                    f = file(pth)
                    kwargs = dict(
                        attachment=f.read(),
                        attachment_filename=att,
                        **kwargs
                    )
                except IOError:
                    # attachment file doesn't exist anymore (moinmoin doesn't
                    # keep deleted attachments)
                    continue
                try:
                    att_page = InyokaPage.objects.get(name=att_name)
                except InyokaPage.DoesNotExist:
                    InyokaPage.objects.create(att_name, u'', **kwargs)
                else:
                    att_page.edit(**kwargs)
                f.close()
            elif line.action == 'ATTDEL':
                att = line.extra
                try:
                    att_page = InyokaPage.objects.get(name='%s/%s' % (name,
                                                                      att))
                except InyokaPage.DoesNotExist:
                    continue
                att_page.edit(deleted=True, **kwargs)
            else:
                raise NotImplementedError(line.action)

        # edit the wiki page for syntax converting
        formatter.setPage(page)
        parser = Parser(text, request)
        text = request.redirectedOutput(parser.format, formatter)
        print text
        new_page.edit(text=text, user=User.objects.get_system_user(),
                      note=u'Automatische Konvertierung auf neue Syntax')


def convert_users():
    from _mysql_exceptions import IntegrityError
    from inyoka.wiki import bbcode
    engine = create_engine(FORUM_URI, echo=False, convert_unicode=True)
    meta = MetaData()
    meta.bind = engine
    conn = engine.connect()
    users_table = Table('%susers' % FORUM_PREFIX, meta, autoload=True)
    odd_coordinates = []
    mail_error = []
    # TODO: select none.....
    for row in select_blocks(users_table.select()):
        avatar = ''
        co_long = co_lat = None
        if row.user_avatar != '':
            avatar = "%s/%s" % (AVATAR_PREFIX.rstrip('/'),row.user_avatar)
        if row.user_coordinates != '':
            co = row.user_coordinates.split(',')
            try:
                co_long = float(co[1])
                co_lat = float(co[0])
            except (IndexError, ValueError):
                odd_coordinates.append(row.user_id)
                co_long = co_lat = None
        signature = ''
        if row.user_sig_bbcode_uid:
            signature = bbcode.parse(row.user_sig.replace(
                    ':%s]' % row.user_sig_bbcode_uid,']')
                ).to_markup()
        #TODO: Everthing gets truncated, dunno if this is the correct way.
        # This might break the layout...
        data = {
            'pk': row.user_id,
            'username': row.username[:30],
            'email': row.user_email[:50] or None,
            'password': 'md5$%s' % row.user_password,
            'is_active': row.user_active,
            'last_login': datetime.fromtimestamp(row.user_lastvisit),
            'date_joined': datetime.fromtimestamp(row.user_regdate),
            #'new_password_key': None,
            'post_count': row.user_posts,
            # TODO: assure correct location
            'avatar': avatar[:100],
            'icq': row.user_icq[:16],
            'msn': row.user_msnm[:200],
            'aim': row.user_aim[:200],
            'yim': row.user_yim[:200],
            'jabber': row.user_jabber[:200],
            'signature': signature,
            'coordinates_long': co_long,
            'coordinates_lat': co_lat,
            'location': row.user_from[:200],
            #'gpgkey': '',
            'occupation': row.user_occ[:200],
            'interests': row.user_interests[:200],
            'website': row.user_website[:200],
            #TODO:
            #'forum_last_read'
            #'forum_read_status'
            #'forum_welcome'
        }
        # make Anonymous id 1, luckily Sascha is 2 ;)
        # CAUTION: take care if mapping -1 to 1 in posts/topics too
        if row.user_id == -1:
            data['pk'] = 1
        try:
            u = User.objects.create(**data)
        except IntegrityError, e:
            # same email adress, forbidden
            if e.args[1].endswith('key 3'):
                data['email'] = "(%d)%s" % (row.user_id ,data['email'])
                u = User.objects.create(**data)
                mail_error.append(row.user_id)
            else:
                print e
                sys.exit(1)
        users[u.username] = u
    #print odd_coordinates, mail_error


def convert_forum():
    from inyoka.forum.models import Forum, Topic, Post
    from sqlalchemy import create_engine, MetaData, Table
    from sqlalchemy.sql import select
    from inyoka.wiki import bbcode

    engine = create_engine(FORUM_URI, echo=False, convert_unicode=True)
    meta = MetaData()
    meta.bind = engine
    conn = engine.connect()
    print 'Converting forum structue'
    forums_table = Table('%sforums' % FORUM_PREFIX, meta, autoload=True)
    categories_table = Table('%scategories' % FORUM_PREFIX, meta, autoload=True)
    s = select([forums_table])
    result = conn.execute(s)
    forum_cat_map = {}

    for row in result:
        data = {
            'id': row.forum_id,
            'name': row.forum_name,
            'description': row.forum_desc,
            'position': row.forum_order,
            #TODO
            #'last_post': ,
            'post_count': row.forum_posts,
            'topic_count': row.forum_topics,
        }
        f = Forum(**data)
        f.save()
        forum_cat_map.setdefault(row.cat_id, []).append(f)

    s = select([categories_table])
    result = conn.execute(s)
    for row in result:
        data = {
            'name': row.cat_title,
            'position': row.cat_order,
        }
        old_id = row.cat_id
        cat = Forum(**data)
        cat.save()
        new_id = cat.id
        # assign forums to the correct new category ids...
        for forum in forum_cat_map.get(old_id, []):
            forum.parent_id = new_id
            forum.save()
    print 'Converting topics'
    topic_table = Table('%stopics' % FORUM_PREFIX, meta, autoload=True)
    s = select([topic_table])

    # maybe make it dynamic, but not now ;)
    ubuntu_version_map = {
        0: None,
        1:'4.10', 2:'5.04',
        3:'5.10', 4:'6.04',
        7:'6.10', 8:'7.04',
        10:'7.10', 11:'8.04',
    }
    ubuntu_distro_map = {
        0: None,
        1: 'ubuntu', 2: 'kubuntu',
        3: 'xubuntu', 4: 'edubuntu',
        6: 'kubuntu' # KDE(4) is stille kubuntu ;)
    }

    result = conn.execute(s)

    for row in result:
        data = {
            'pk': row.topic_id,
            'forum_id': row.forum_id,
            'title': row.topic_title,
            'view_count': row.topic_views,
            'post_count': row.topic_replies + 1,
            # sticky and announce are sticky in inyoka
            'sticky': bool(row.topic_type),
            'solved': bool(row.topic_fixed),
            'locked': row.topic_status == 1,
            'ubuntu_version': ubuntu_version_map.get(row.topic_version),
            'ubuntu_distro': ubuntu_distro_map.get(row.topic_desktop),
            'author_id': row.topic_poster,
            #'first_post_id': row.topic_first_post_id,
            #'last_post_id': row.topic_last_post_id,
        }
        # To work around the overwritten objects.create method...
        t = Topic(**data)
        t.save()
        connection.queries = []
    print 'Converting posts'
    post_table = Table('%sposts' % FORUM_PREFIX, meta, autoload=True)
    post_text_table = Table('%sposts_text' % FORUM_PREFIX, meta,
                            autoload=True)
    s = select([post_table, post_text_table],
               (post_table.c.post_id == post_text_table.c.post_id),
               use_labels=True)
    for row in select_blocks(s):
        text = bbcode.parse(row[post_text_table.c.post_text].replace(':%s]' % \
            row[post_text_table.c.bbcode_uid], ']')).to_markup()
        data = {
            'pk': row[post_table.c.post_id],
            'topic_id': row[post_table.c.topic_id],
            'text': text,
            'author_id': row[post_table.c.poster_id],
            'pub_date': datetime.fromtimestamp(row[post_table.c.post_time])
        }
        p = Post(**data)
        p.save()
        connection.queries = []
    print 'fixing forum references'
    DJANGO_URI = '%s://%s:%s@%s/%s' % (settings.DATABASE_ENGINE,
        settings.DATABASE_USER, settings.DATABASE_PASSWORD,
        settings.DATABASE_HOST, settings.DATABASE_NAME)
    dengine = create_engine(DJANGO_URI, echo=False, convert_unicode=True)
    dmeta = MetaData()
    dmeta.bind = dengine
    dconn = dengine.connect()
    dtopic = Table('forum_topic', dmeta, autoload=True)
    dpost = Table('forum_post', dmeta, autoload=True)
    dforum = Table('forum_forum', dmeta, autoload=True)

    subselect_max = select([func.max(dpost.c.id)], dtopic.c.id == dpost.c.topic_id)
    subselect_min = select([func.min(dpost.c.id)], dtopic.c.id == dpost.c.topic_id)
    dconn.execute(dtopic.update(values={dtopic.c.last_post_id: subselect_max,
                                        dtopic.c.first_post_id: subselect_min}))
    subselect = select([func.max(dtopic.c.last_post_id)],
                       dtopic.c.forum_id == dforum.c.id)
    dconn.execute(dforum.update(values={dforum.c.last_post_id: subselect}))
    dconn.close()

    conn.close()

def convert_groups():
    from sqlalchemy import create_engine, MetaData, Table
    from sqlalchemy.sql import select
    from inyoka.portal.user import Group
    from django.db import connection

    engine = create_engine(FORUM_URI, echo=False, convert_unicode=True)
    meta = MetaData()
    meta.bind = engine
    conn = engine.connect()

    group_table = Table('%sgroups' % FORUM_PREFIX, meta, autoload=True)

    sel = select([group_table], group_table.c.group_description != "Personal User")
    for group in conn.execute(sel):
        Group.objects.create(**{
                'pk': group.group_id,
                'name': group.group_name,
                'is_public': True
            })

    relation_table = Table('%suser_group' % FORUM_PREFIX, meta, autoload=True)

    subselect = select([group_table.c.group_id], group_table.c.group_description != "Personal User")
    sel_relation = select([relation_table], relation_table.c.group_id.in_(subselect))

    DJANGO_URI = '%s://%s:%s@%s/%s' % (settings.DATABASE_ENGINE,
        settings.DATABASE_USER, settings.DATABASE_PASSWORD,
        settings.DATABASE_HOST, settings.DATABASE_NAME)
    dengine = create_engine(DJANGO_URI, echo=False, convert_unicode=True)
    dmeta = MetaData()
    dmeta.bind = dengine
    dconn = dengine.connect()
    django_user_group_rel = Table('portal_user_groups', dmeta, autoload=True)

    for erg in conn.execute(sel_relation):
        ins = django_user_group_rel.insert(values={'user_id': erg.user_id, 'group_id': erg.group_id})
        dconn.execute(ins)

    dconn.close()
    conn.close()



def convert_attachments():
    pass

def convert_ikhaya():
    import re
    from textile import textile
    from markdown import markdown
    from xml.sax import saxutils
    from inyoka.ikhaya.models import Article, Category, Comment

    def linebreaks(value):
        """
        Converts newlines into <p> and <br />s.
        Copied of the old portal.
        """
        value = re.sub(r'\r\n|\r|\n', '\n', value) # normalize newlines
        paras = re.split('\n{2,}', value)
        paras = ['<p>%s</p>' % p.strip().replace('\n', '<br />') for p in paras]
        return '\n\n'.join(paras)

    def render_article(text, parser):
        """
        Copied of the old portal.
        """
        if not text.strip():
            return u''
        # TODO: Parse images
        if parser == 'markdown':
            return markdown(text)
        if parser == 'textile':
            return textile(text.encode('utf-8')).decode('utf-8')
        if parser == 'autobr':
            return linebreaks(text)
        if parser == 'xhtml':
            return text
        return saxutils.escape(text)

    engine = create_engine(OLD_PORTAL_URI)
    meta = MetaData()
    meta.bind = engine
    category_table = Table('ikhaya_categories', meta, autoload=True)
    article_table = Table('ikhaya_entries', meta, autoload=True)
    comment_table = Table('ikhaya_comments', meta, autoload=True)
    icon_table = Table('static_images', meta, autoload=True)
    user_table = Table('auth_users', meta, autoload=True)

    # contains a mapping of old_user_id -> new_user_id
    user_mapping = {}
    force = {
        'tux123': 'tux21b',

    }
    for user in select_blocks(user_table.select()):
        if user.username in force:
            name = force[user.username]
        else:
            name = user.username
        try:
            user_mapping[user.id] = User.objects.get(username=name).id
        except User.DoesNotExist:
            print u'Not able to find user', name, u'using anonymous instead'
            user_mapping[user.id] = 1

    category_mapping = {}
    for data in category_table.select().execute():
        category = Category(name=data.name)
        category.save()
        category_mapping[data.id] = category

    for data in article_table.select().execute():
        article = Article(
            subject=data.subject,
            pub_date=data.pub_date,
            author_id=user_mapping[data.author_id],
            intro=render_article(data.intro, data.parser),
            text=render_article(data.text, data.parser),
            public=data.public,
            category=category_mapping[data.category_id],
            is_xhtml=1
        )
        article.save()
        connection.queries = []


def convert_pastes():
    from inyoka.pastebin.models import Entry
    from pygments.lexers import get_all_lexers
    engine = create_engine(OLD_PORTAL_URI)
    meta = MetaData()
    meta.bind = engine
    paste_table = Table('paste_pastes', meta, autoload=True)
    mapping = {
        'xhtml': 'html',
        'php': 'html+php',
        'py': 'python',
        'pl': 'perl'
    }
    anonymous = User.objects.get_anonymous_user()
    lexers = []
    for lexer in get_all_lexers():
        lexers.extend(lexer[1])
    for paste in select_blocks(paste_table.select()):
        lang = mapping.get(paste.language, paste.language)
        if not lang or lang not in lexers:
            lang = 'text'
        Entry(
            title=u'kein Titel',
            lang=lang,
            code=paste.code,
            pub_date=paste.date,
            author=anonymous,
            id=paste.id
        ).save()
        connection.queries = []


if __name__ == '__main__':
    print 'Converting users'
    #convert_users()
<<<<<<< HEAD
    print 'Converting groups'
    convert_groups()
    print 'Converting ikhaya data'
    #convert_ikhaya()
    print 'Converting wiki data'
    #convert_wiki()
    print 'Converting forum data'
    #convert_forum()
    print 'Converting attachments'
    #convert_attachments()
=======
    print 'Converting forum data'
    #convert_forum()
    print 'Converting wiki data'
    convert_wiki()
    print 'Converting ikhaya data'
    #convert_ikhaya()
    print 'Converting pastes'
    #convert_pastes()
>>>>>>> 9a11480e
<|MERGE_RESOLUTION|>--- conflicted
+++ resolved
@@ -520,25 +520,16 @@
 
 if __name__ == '__main__':
     print 'Converting users'
-    #convert_users()
-<<<<<<< HEAD
+    convert_users()
     print 'Converting groups'
     convert_groups()
-    print 'Converting ikhaya data'
-    #convert_ikhaya()
-    print 'Converting wiki data'
-    #convert_wiki()
     print 'Converting forum data'
-    #convert_forum()
-    print 'Converting attachments'
-    #convert_attachments()
-=======
-    print 'Converting forum data'
-    #convert_forum()
+    convert_forum()
     print 'Converting wiki data'
     convert_wiki()
     print 'Converting ikhaya data'
-    #convert_ikhaya()
+    convert_ikhaya()
+    print 'Converting attachments'
+    convert_attachments()
     print 'Converting pastes'
-    #convert_pastes()
->>>>>>> 9a11480e
+    convert_pastes()