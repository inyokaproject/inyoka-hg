# -*- coding: utf-8 -*-
"""
    inyoka.portal.models
    ~~~~~~~~~~~~~~~~~~~~

    Models for the portal.

    :copyright: Copyright 2007-2008 by Armin Ronacher, Christopher Grebs,
                                  Benjamin Wiegand, Christoph Hack,
                                  Marian Sigler.
    :license: GNU GPL.
"""
from django.db import models, connection
from inyoka.utils.http import HttpResponseRedirect
from inyoka.utils.text import slugify
from inyoka.utils.urls import href
from inyoka.utils.local import current_request
from inyoka.utils.dates import format_specific_datetime, \
     date_time_to_datetime, natural_date
from inyoka.utils.html import escape
from inyoka.utils.cache import cache
from inyoka.portal.user import User
from inyoka.wiki.models import Page
from inyoka.forum.models import Topic, Forum
from inyoka.wiki.parser import parse, render, RenderContext


class SubscriptionManager(models.Manager):
    """
    Manager class for the `Subscription` model.
    """

    def user_subscribed(self, user, topic=None, wiki_page=None):
        if topic is not None:
            column = 'topic_id'
            ident = topic.id
        elif wiki_page is not None:
            column = 'wiki_page_id'
            ident = wiki_page.id
        cursor = connection.cursor()
        cursor.execute('''
            select 1 from portal_subscription
             where user_id = %%s and %s = %%s
        ''' % column, [user.id, ident])
        row = cursor.fetchone()
        cursor.close()
        return row is not None

    def delete_list(self, ids):
        cur = connection.cursor()
        cur.execute('''
            delete from portal_subscription
             where id in (%s)
        ''' % ', '.join(['%s'] * len(ids)), list(ids))
        cur.close()
        connection._commit()


class SessionInfo(models.Model):
    """
    A special class that holds session information.  Not every session
    automatically has a session info.  Basically every user that is
    active has a session info that is updated every request.  The
    management functions for this model are in `inyoka.utils.sessions`.
    """
    key = models.CharField(max_length=200, unique=True)
    last_change = models.DateTimeField()
    subject_text = models.CharField(max_length=100, null=True)
    subject_type = models.CharField(max_length=20)
    subject_link = models.CharField(max_length=200, null=True)
    action = models.CharField(max_length=500)
    action_link = models.CharField(max_length=200, null=True)
    category = models.CharField(max_length=200, null=True)


class Storage(models.Model):
    """
    Table for storing simple key --> value relations.
    Use the `storage` object for accessing it (it behaves like a dict).
    """
    key = models.CharField(u'Schlüssel', max_length=200)
    value = models.TextField(u'Wert')

    def __unicode__(self):
        return self.key


PRIVMSG_FOLDERS_DATA = (
    (0, 'sent', u'Gesendet'),
    (1, 'inbox', u'Posteingang'),
    (2, 'trash', u'Papierkorb'),
    (3, 'archive', u'Archiv'))

PRIVMSG_FOLDERS = {}
for folder in PRIVMSG_FOLDERS_DATA:
    PRIVMSG_FOLDERS[folder[0]] = PRIVMSG_FOLDERS[folder[1]] = folder


class PrivateMessage(models.Model):
    """
    Private messages allow users to communicate with each other privately.
    This model represent one of these messages.
    """
    #objects = PrivateMessageManager()
    author = models.ForeignKey(User)
    subject = models.CharField(u'Titel', max_length=255)
    pub_date = models.DateTimeField(u'Datum')
    text = models.TextField(u'Text')

    class Meta:
        ordering = ('-pub_date',)

    def send(self, recipients):
        self.save()
        PrivateMessageEntry(message=self, user=self.author, read=True,
                            folder=PRIVMSG_FOLDERS['sent'][0]).save()
        for recipient in recipients:
            cache.delete('portal/pm_count/%s' % recipient.id)
            PrivateMessageEntry(message=self, user=recipient, read=False,
                                folder=PRIVMSG_FOLDERS['inbox'][0]).save()

    @property
    def recipients(self):
        if not hasattr(self, '_recipients'):
            entries = PrivateMessageEntry.objects.filter(message=self) \
                      .exclude(user=self.author)
            self._recipients = [e.user for e in entries]
        return self._recipients

    @property
    def author_avatar(self):
        return self.author.get_profile()

    @property
    def rendered_text(self):
        return parse(self.text).render(current_request, 'html')


class PrivateMessageEntry(models.Model):
    """
    A personal entry for each person who is affected by the private
    message.  This entry can be moved between folders and stores the
    read status flag.
    """
    message = models.ForeignKey('PrivateMessage')
    user = models.ForeignKey(User)
    read = models.BooleanField(u'Gelesen')
    folder = models.SmallIntegerField(u'Ordner', null=True,
                 choices=[(f[0], f[1]) for f in PRIVMSG_FOLDERS_DATA])

    @property
    def folder_name(self):
        return PRIVMSG_FOLDERS[self.folder][2]

    @property
    def is_own_message(self):
        return self.user.id == self.message.author.id

    @property
    def in_archive(self):
        return self.folder == PRIVMSG_FOLDERS['archive'][0]

    def get_absolute_url(self, action='view'):
        if action == 'view':
            return href('portal', 'privmsg', PRIVMSG_FOLDERS[self.folder][1],
                        self.id)
        elif action == 'reply':
            return href('portal', 'privmsg', 'new', reply_to=self.message_id)
        elif action == 'forward':
            return href('portal', 'privmsg', 'new', forward=self.message_id)

    def delete(self):
        if self.folder == PRIVMSG_FOLDERS['trash'][0]:
            self.folder = None
        else:
            self.folder = PRIVMSG_FOLDERS['trash'][0]
        self.save()
        return True

    def archive(self):
        if self.folder != PRIVMSG_FOLDERS['archive'][0]:
            self.folder = PRIVMSG_FOLDERS['archive'][0]
            self.save()
            return True
        return False

    def revert(self):
        if self.folder != PRIVMSG_FOLDERS['trash'][0]:
            return False
        f = self.user == self.message.author and 'sent' or 'inbox'
        self.folder = PRIVMSG_FOLDERS[f][0]
        self.save()
        return True

    class Meta:
        #XXX: Ordering don't work as expected - maybe a django bug?
        order_with_respect_to = 'message'
        #ordering = ('message__pub_date',)


class StaticPage(models.Model):
    """
    Stores static pages (imprint, license, etc.)
    """
    key = models.SlugField(u'Schlüssel', max_length=25, primary_key=True,
          unique=True, help_text=u'Wird für die URL verwendet.'\
                                 u' Kann nicht verändert werden.')
    title = models.CharField(u'Titel', max_length=200)
    content = models.TextField(u'Inhalt',
        help_text=(u'Muss valides XHTML sein. Überschriften ab h3 abwärts.')
    )

    class Meta:
        verbose_name = 'statische Seite'
        verbose_name_plural = 'statische Seiten'


    def __repr__(self):
        return '<%s:%s "%s">' % (
                self.__class__.__name__,
                self.key,
                self.title,
            )

    def __unicode__(self):
        return self.title

    def get_absolute_url(self, action='show'):
        return href(*{
            'show': ('portal', self.key),
            'edit': ('admin', 'pages', 'edit', self.key),
            'delete': ('admin', 'pages', 'delete', self.key)
        }[action])


class Subscription(models.Model):
    objects = SubscriptionManager()
    user = models.ForeignKey(User)
<<<<<<< HEAD
    topic_id = models.IntegerField(null=True)
    # XXX fix it!
=======
    topic = models.ForeignKey(Topic, null=True)
    forum = models.ForeignKey(Forum, null=True)
>>>>>>> e8b67885
    wiki_page = models.ForeignKey(Page, null=True)
    notified = models.BooleanField('User was already notified',
                                   default=False)

    def __unicode__(self):
        if self.topic:
            type = u'topic'
            title = self.topic.title
        elif self.wiki_page:
            type = u'wiki_page'
            title = self.wiki_page.title
        elif self.forum:
            type = u'forum'
            title = self.forum.title
        return u'Subscription(%s, %s, "%s")' % (
            self.user.username,
            type, title
        )


class Event(models.Model):
    name = models.CharField(max_length=50)
    slug = models.SlugField(unique=True) # this may change !!
    changed = models.DateTimeField(auto_now=True)
    created = models.DateTimeField(auto_now_add=True)
    date = models.DateField()
    time = models.TimeField(blank=True, null=True) # None -> whole day
    description = models.TextField(blank=True)
    author = models.ForeignKey(User)
    location = models.CharField(max_length=25, blank=True)
    location_town = models.CharField(max_length=20, blank=True)
    location_lat = models.FloatField(u'Koordinaten (Länge)',
                                     blank=True, null=True)
    location_long = models.FloatField('Koordinaten (Breite)',
                                      blank=True, null=True)

    def get_absolute_url(self, action='show'):
        return href(*{
            'show': ('portal', 'calendar', self.slug),
            'edit': ('admin', 'events', 'edit', self.id),
            'delete': ('admin', 'events', 'delete', self.id),
            'new': ('admin', 'events', 'new'),
        }[action])

    @property
    def rendered_description(self):
        context = RenderContext(current_request)
        key = 'ikhaya/date/%s' % self.id
        instructions = cache.get(key)
        if instructions is None:
            instructions = parse(self.description).compile('html')
            cache.set(key, instructions)
        return render(instructions, context)

    def save(self):
        i = 0
        while True:
            slug = self.date.strftime('%Y/%m/%d/') + slugify(self.name) + \
                   (i and '-%d' % i or '')
            try:
                event = Event.objects.get(slug=slug)
            except Event.DoesNotExist:
                break
            else:
                if event.id == self.id:
                    break
                i += 1
        self.slug = slug
        super(self.__class__, self).save()
        cache.delete('ikhaya/event/%s' % self.id)

    def __repr__(self):
        return u'<Event %r (%s)>' % (
            self.name,
            self.date.strftime('%Y-%m-%d')
        )

    def friendly_title(self, with_date=True, with_html_link=False):
        if with_date:
            if self.time == None:
                s_date = ' ' + natural_date(self.date, prefix=True)
            else:
                s_date = ' ' + format_specific_datetime(date_time_to_datetime(
                                   self.date, self.time), alt=True)
        else:
            s_date = ''
        s_location = self.location_town \
            and u' in %s' % self.location_town \
            or ''
        if with_html_link:
            return u'<a href="%s" class="event_link">%s</a>%s%s' % (
                escape(self.get_absolute_url(), True),
                escape(self.name),
                escape(s_date),
                escape(s_location),
            )
        else:
            return self.name + s_date + s_location

    @property
    def natural_datetime(self):
        if self.time == None:
            return ' ' + natural_date(self.date, prefix=True)
        else:
            return ' ' + format_specific_datetime(date_time_to_datetime(
                         self.date, self.time), alt=True)

    @property
    def natural_coordinates(self):
        if self.location_lat and self.location_long:
            lat = self.location_lat > 0 and u'%g° N' % self.location_lat \
                                        or u'%g° S' % -self.location_lat
            long = self.location_long > 0 and u'%g° O' % self.location_long\
                                          or u'%g° W' % -self.location_long
            return u'%s, %s' % (lat, long)
        else:
            return u''

    @property
    def coordinates_url(self):
        lat = self.location_lat > 0 and '%g_N' % self.location_lat \
                                    or '%g_S' % -self.location_lat
        long = self.location_long > 0 and '%g_E' % self.location_long\
                                      or '%g_W' % -self.location_long
        return 'http://tools.wikimedia.de/~magnus/geo/geohack.php?language' \
               '=de&params=%s_%s' % (lat, long)


class SearchQueueManager(models.Manager):
    def append(self, component, doc_id):
        """Append an item to the queue for later indexing."""
        item = self.model()
        item.component = component
        item.doc_id = doc_id
        item.save()

    def next(self, limit=None):
        """Fetch the next elements from the queue"""
        items = limit and self.all() or self.all()[:limit]
        for item in items:
            yield (item.id, item.component, item.doc_id)

    def remove(self, last_id):
        """
        Remove all elements, which are smaller (or equal)
        than last_id from the queue."""
        cursor = connection.cursor()
        cursor.execute('''
            delete from portal_searchqueue
                  where id <= %d
        ''' % last_id)
        cursor.close()
        connection._commit()


class SearchQueue(models.Model):
    """
    Managing a to-do list for asynchronous indexing.
    """
    objects = SearchQueueManager()
    component = models.CharField(max_length=1)
    doc_id = models.IntegerField()

    class Meta:
        ordering = ['id']


class UserErrorReport(models.Model):
    title = models.CharField('Titel', max_length=50)
    text = models.TextField('Text')
    reporter = models.ForeignKey(User, null=True, blank=True,
                                 related_name='reporter')
    date = models.DateTimeField('Datum')
    url = models.URLField('URL')
    assigned_to = models.ForeignKey(User, null=True, blank=True)
    done = models.BooleanField('erledigt', default=False)

    def get_absolute_url(self, action='show'):
        return href(*{
            'show': ('admin', 'bugs', 'usererrors'),
            'done': ('admin', 'bugs', 'usererrors', self.id, 'done'),
            'not_done': ('admin', 'bugs', 'usererrors', self.id, 'not_done'),
            'assigntome': ('admin', 'bugs', 'usererrors', self.id, 'assigntome'),
            'assigntonobody': ('admin', 'bugs', 'usererrors', self.id, 'assigntonobody'),
        }[action])<|MERGE_RESOLUTION|>--- conflicted
+++ resolved
@@ -236,16 +236,13 @@
 class Subscription(models.Model):
     objects = SubscriptionManager()
     user = models.ForeignKey(User)
-<<<<<<< HEAD
     topic_id = models.IntegerField(null=True)
     # XXX fix it!
-=======
-    topic = models.ForeignKey(Topic, null=True)
-    forum = models.ForeignKey(Forum, null=True)
->>>>>>> e8b67885
-    wiki_page = models.ForeignKey(Page, null=True)
-    notified = models.BooleanField('User was already notified',
-                                   default=False)
+    #topic = models.ForeignKey(Topic, null=True)
+    #forum = models.ForeignKey(Forum, null=True)
+    #wiki_page = models.ForeignKey(Page, null=True)
+    #notified = models.BooleanField('User was already notified',
+    #                               default=False)
 
     def __unicode__(self):
         if self.topic:
