# -*- coding: utf-8 -*-
"""
    inyoka.portal.views
    ~~~~~~~~~~~~~~~~~~~

    All views for the portal including the user control panel,
    private messages, static pages and the login/register and search
    dialogs.

    :copyright: Copyright 2007 by Benjamin Wiegand, Christopher Grebs,
                                  Christoph Hack, Marian Sigler.
    :license: GNU GPL.
"""
import md5
from datetime import datetime
from django.newforms.models import model_to_dict
from django.http import Http404 as PageNotFound, HttpResponseRedirect

from django.core.exceptions import ObjectDoesNotExist
from django.core.cache import cache
from django.conf import settings
from django.shortcuts import get_object_or_404
from inyoka.utils import get_random_password, human_number
from inyoka.utils.http import templated, TemplateResponse, HttpResponse
from inyoka.utils.sessions import get_sessions, set_session_info, \
                                  make_permanent, get_user_record, \
                                  test_session_cookie
from inyoka.utils.urls import href, url_for, is_save_domain
from inyoka.utils.search import search as search_system
from inyoka.utils.html import escape
from inyoka.utils.captcha import Captcha
from inyoka.utils.flashing import flash
from inyoka.utils.sortable import Sortable
from inyoka.utils.templating import render_template
from inyoka.utils.pagination import Pagination
from inyoka.utils.notification import send_notification
from inyoka.portal.utils import check_activation_key, send_activation_mail, \
                                send_new_user_password
from inyoka.wiki.models import Page as WikiPage
from inyoka.ikhaya.models import Article, Category
from inyoka.forum.models import Forum
from inyoka.portal.forms import LoginForm, SearchForm, RegisterForm, \
                                UserCPSettingsForm, PrivateMessageForm, \
                                DeactivateUserForm, LostPasswordForm, \
                                ChangePasswordForm, SubscriptionForm, \
                                UserCPProfileForm, SetNewPasswordForm, \
                                NOTIFICATION_CHOICES
from inyoka.portal.models import StaticPage, PrivateMessage, Subscription, \
                                 PrivateMessageEntry, PRIVMSG_FOLDERS, \
                                 CalendarItem
from inyoka.portal.user import User, Group, deactivate_user
from inyoka.portal.utils import check_login


@templated('errors/404.html')
def not_found(request, err_message=None):
    return {
        'err_message': err_message,
    }


@templated('errors/500.html')
def internal_server_error(request):
    pass


@templated('portal/index.html')
def index(request):
    """
    Startpage that shows the latest ikhaya articles
    and some records of ubuntuusers.de
    """
    ikhaya_latest = Article.published.all()[:10]
    set_session_info(request, u'ist am Portal', 'Portal')
    record, record_time = get_user_record()
    return {
        'ikhaya_latest':    list(ikhaya_latest),
        'sessions':         get_sessions(order_by='subject_text'),
        'record':           record,
        'record_time':      record_time
    }



@templated('portal/whoisonline.html')
def whoisonline(request):
    """Shows who is online and a link to the page the user views."""
    set_session_info(request, u'schaut sich an, wer online ist',
                     u'Wer ist online')
    record, record_time = get_user_record()
    return {
        'sessions':         get_sessions(),
        'record':           record,
        'record_time':      record_time
    }


@templated('portal/register.html')
def register(request):
    """Register a new user."""
    redirect = request.GET.get('next') or href('portal')
    if request.user.is_authenticated:
        flash(u'Du bist bereits angemeldet.', False)
        return HttpResponseRedirect(redirect)

    cookie_error_link = test_session_cookie(request)

    if request.method == 'POST' and cookie_error_link is None:
        form = RegisterForm(request.POST)
        form.captcha_solution = request.session.get('captcha_solution')
        if form.is_valid():
            data = form.cleaned_data
            user = User.objects.register_user(
                username=data['username'],
                email=data['email'],
                password=data['password'])
            flash(u'Der Benutzer „%s“ wurde erfolgreich registriert. '
                  u'Es wurde eine E-Mail an „%s“ gesendet, in der du deinen '
                  u'Account aktivieren kannst.' % (
                        escape(data['username']), escape(data['email'])), True)

            # clean up request.session
            del request.session['captcha_solution']
            return HttpResponseRedirect(redirect)
    else:
        form = RegisterForm()

    set_session_info(request, u'registriert sich',
                     'registriere dich auch')
    return {
        'form':         form,
        'cookie_error': cookie_error_link is not None,
        'retry_link':   cookie_error_link
    }


def get_captcha(request):
    """little CAPTCHA view for the register and lostpassword dialog."""
    response = HttpResponse(content_type='image/png')
    captcha = Captcha()
    h = md5.new(settings.SECRET_KEY)
    h.update(captcha.solution)
    request.session['captcha_solution'] = h.digest()
    captcha.render_image().save(response, 'PNG')
    return response


def activate(request, action='', username='', activation_key=''):
    """Activate a user with the activation key send via email."""
    redirect = is_save_domain(request.GET.get('next', ''))
    if not redirect:
        redirect = href('portal', 'login', username=username)
    try:
        user = User.objects.get(username=username)
    except User.DoesNotExist:
        flash(u'Der Benutzer „%s“ existiert nicht!' % escape(username), False)
        return HttpResponseRedirect(href('portal'))

    if not action in ('delete', 'activate'):
        raise PageNotFound()

    if action == 'delete':
        if check_activation_key(user, activation_key):
            if not user.is_active:
                user.delete()
                flash(u'Der Benutzer „%s“ wurde gelöscht.' %
                      escape(username), True)
            else:
                flash(u'Der Benutzer „%s“ wurde schon aktiviert.' %
                      escape(username), False)
        else:
            flash(u'Dein Aktivierungskey stimmt nicht überein!', False)
        return HttpResponseRedirect(href('portal'))
    else:
        if check_activation_key(user, activation_key):
            user.is_active = True
            user.save()
            flash(u'Du wurdest erfolgreich aktiviert und kannst dich nun '
                  u'einloggen.', True)
            return HttpResponseRedirect(redirect)
        else:
            flash(u'Dein Aktivierungskey stimmt nicht überein!', False)
            return HttpResponseRedirect(href('portal'))


def resend_activation_mail(request, username):
    """Resend the activation mail if the user is not already activated."""
    user = get_object_or_404(User, username=username)
    if user.is_active:
        flash(u'Das Benutzerkonto von „%s“ ist schon aktiviert worden!' %
              escape(user.username), False)
        return HttpResponseRedirect(href('portal'))
    send_activation_mail(user)
    flash(u'Es wurde eine E-Mail an „%s“ gesendet, in der du dein '
          u'Benutzerkonto aktivieren kannst.' % escape(user.email), True)
    return HttpResponseRedirect(href('portal'))


@templated('portal/lost_password.html')
def lost_password(request):
    """
    View for the lost password dialog.
    It generates a new random password and sends it via mail.
    """
    if request.method == 'POST':
        form = LostPasswordForm(request.POST)
        form.captcha_solution = request.session.get('captcha_solution')
        if form.is_valid():
            data = form.cleaned_data
            send_new_user_password(form.user)
            flash(u'Es wurde eine E-Mail mit weiteren Anweisungen an deine '
                  u'E-Mail-Adresse gesendet!', True)

            # clean up request.session
            del request.session['captcha_solution']
<<<<<<< HEAD
            del request.session['lost_password_form_data']
            return HttpResponseRedirect(href('portal'))
=======
            return HttpResponseRedirect(redirect)
>>>>>>> 3f23a83f
    else:
        form = LostPasswordForm()

    return {
        'form': form
    }
    #TODO: maybe we should limit that to some days


@templated('portal/set_new_password.html')
def set_new_password(request, username, new_password_key):
    if request.method == 'POST':
        form = SetNewPasswordForm(request.POST)
        if form.is_valid():
            data = form.cleaned_data
            data['user'].set_password(data['password'])
            data['user'].new_password_key = ''
            data['user'].save()
            flash('Es wurde ein neues Passwort gesetzt. Du kannst dich nun '
                  'einloggen.', True)
            return HttpResponseRedirect(href('portal', 'login'))
    else:
        form = SetNewPasswordForm(initial={
            'username': username,
            'new_password_key': new_password_key,
        })
    return {
        'form': form,
        'username': username,
    }


@templated('portal/login.html')
def login(request):
    """Login dialog that supports permanent logins"""
    redirect = is_save_domain(request.GET.get('next', '')) and \
                 request.GET['next'] or href('portal')
    if request.user.is_authenticated:
        flash(u'Du bist bereits angemeldet!', False)
        return HttpResponseRedirect(redirect)

    # enforce an existing session
    cookie_error_link = test_session_cookie(request)

    failed = inactive = False
    if request.method == 'POST' and cookie_error_link is None:
        form = LoginForm(request.POST)
        if form.is_valid():
            data = form.cleaned_data
            user = User.objects.authenticate(username=data['username'],
                                             password=data['password'])
            if user is not None:
                if user.is_active:
                    if data['permanent']:
                        make_permanent(request)
                    # username matches password and user is active
                    flash(u'Du hast dich erfolgreich angemeldet.', True)
                    user.login(request)
                    return HttpResponseRedirect(redirect)
                inactive = True

            # username doesn't match password or user isn't activate
            failed = True
    else:
        form = LoginForm()

    d = {
        'form':         form,
        'failed':       failed,
        'inactive':     inactive,
        'cookie_error': cookie_error_link is not None,
        'retry_link':   cookie_error_link
    }
    if failed:
        d['username'] = data['username']
    return d


def logout(request):
    """Simple logout view that flashes if the process was done
    successfull or not (e.g if the user wasn't logged in)."""
    if request.user.is_authenticated:
        User.objects.logout(request)
        flash(u'Du hast dich erfolgreich abgemeldet.', True)
    else:
        flash(u'Du warst nicht eingeloggt', False)
    return HttpResponseRedirect(request.GET.get('next') or
                                href('portal'))


@templated('portal/search.html')
def search(request):
    """Search dialog for the Xapian search engine."""
    set_session_info(request, u'sucht gerade nach etwas.', 'Suche')
    f = SearchForm(request.REQUEST)
    if f.is_valid():
        d = f.cleaned_data
        show_community = request.GET.get('show_community',
            request.user.show_community) in ("true", True)
        results = search_system.query(
            d['area'] and d['area'] != 'all'
                and '(%s) AND area:%s' % (d['query'], d['area']) \
                or d['query'],
            page=d['page'] or 1, per_page=d['per_page'] or 20,
            date_begin=d['date_begin'], date_end=d['date_end']
        )
        if len(results.results ) > 0:
            return TemplateResponse('portal/search_results.html', {
                'query':            d['query'],
                'highlight':        results.highlight_string,
                'area':             d['area'],
                'results':          results,
                'show_community':   show_community
            })
        else:
            flash(u'Die Suche nach „%s“ lieferte keine Ergebnisse.' %
                escape(d['query']))

    return {
        'searchform': f
    }


@check_login(message=u'Du musst eingeloggt sein um ein Benutzerprofil zu '
                     u'sehen')
@templated('portal/profile.html')
def profile(request, username):
    """Shows the user profile if the user is logged in."""
    user = User.objects.get(username=username)
    try:
        wikipage = WikiPage.objects.get_by_name('Benutzer/%s' % username)
        content = wikipage.rev.rendered_text
    except ObjectDoesNotExist:
        content = u''
    set_session_info(request, u'schaut sich das Benutzerprofil von '
                     u'„<a href="%s">%s</a>“ an.' % (
        escape(url_for(user)),
        escape(user.username),
    ))
    return {
        'user':     user,
        'groups':   user.groups.all(),
        'wikipage': content
    }


@check_login(message=u'Du musst eingeloggt sein, um dein Verwaltungscenter '
                     u'zu sehen')
@templated('portal/usercp/index.html')
def usercp(request):
    """User control panel index page"""
    set_session_info(request, 'schaut sich sein Verwaltungscenter an')
    user = request.user
    return {
        'user': user,
    }


@check_login(message=u'Du musst eingeloggt sein, um dein Profil zu ändern')
@templated('portal/usercp/profile.html')
def usercp_profile(request):
    """User control panel view for changing the user's profile"""
    if request.method == 'POST':
        form = UserCPProfileForm(request.POST, request.FILES)
        if form.is_valid():
            data = form.cleaned_data
            for key in ('jabber', 'icq', 'msn', 'aim', 'yim',
                        'signature', 'location', 'occupation',
                        'interests', 'website', 'email', 'gpgkey'):
                setattr(request.user, key, data[key])
            if data['delete_avatar']:
                request.user.delete_avatar()
            if data['avatar']:
                request.user.save_avatar(data['avatar'])
            request.user.save()
            flash(u'Deine Profilinformationen wurden erfolgreich '
                  u'aktualisiert.', True)
        else:
            flash(u'Es traten Fehler bei der Bearbeitung des Formulars '
                  u'auf. Bitte behebe sie.')
    else:
        values = model_to_dict(request.user)
        settings = request.user.settings
        form = UserCPProfileForm(values)
    return {
        'form': form,
        'user': request.user
    }


@check_login(message=u'Du musst eingeloggt sein, um deine Einstellungen zu '
                     u'ändern')
@templated('portal/usercp/settings.html')
def usercp_settings(request):
    """User control panel view for changing various user settings"""
    if request.method == 'POST':
        form = UserCPSettingsForm(request.POST, request.FILES)
        if form.is_valid():
            data = form.cleaned_data
            for key, value in data.iteritems():
                request.user.settings[key] = data[key]
            request.user.save()
            flash(u'Deine Benutzereinstellungen wurden erfolgreich '
                  u'aktualisiert.', True)
        else:
            flash(u'Es traten Fehler bei der Bearbeitung des Formulars '
                  u'auf. Bitte behebe sie.')
    else:
        settings = request.user.settings
        values = {
            'notify': settings.get('notify', ['mail']),
            'notifications': settings.get('notifications', [c[0] for c in
                                                    NOTIFICATION_CHOICES]),
            'hide_avatars': settings.get('hide_avatars', False),
            'hide_signatures': settings.get('hide_signatures', False)
        }
        form = UserCPSettingsForm(values)
    return {
        'form': form,
        'user': request.user
    }


@check_login(message=u'Du musst eingeloggt sein, um dein Benutzerpasswort '
                     u'ändern zu können')
@templated('portal/usercp/change_password.html')
def usercp_password(request):
    """User control panel view for changing the password."""
    if request.method == 'POST':
        form = ChangePasswordForm(request.POST)
        if form.is_valid():
            data = form.cleaned_data
            user = request.user
            if user.check_password(data['old_password']):
                user.set_password(data['new_password'])
                user.save()
                flash(u'Dein Passwort wurde erfolgreich geändert',
                      success=True)
                return HttpResponseRedirect(href('portal', 'usercp'))
            else:
                form.errors['old_password'] = [u'Das eingegebene Passwort '
                                    u'stimmt nicht mit deinem Alten überein']
    else:
        if 'random' in request.GET:
            form = ChangePasswordForm({'new_password': get_random_password()})
        else:
            form = ChangePasswordForm()

    return {
        'form': form
    }


@check_login(message=u'Du musst eingeloggt sein, um deine Benachrichtigungen '
                     u'sehen bzw. ändern zu können')
@templated('portal/usercp/subscriptions.html')
def usercp_subscriptions(request):
    """
    This page shows all subscriptions of the current user and allows him
    to delete them.
    """
    sub = list(request.user.subscription_set.all())

    if request.method == 'POST':
        form = SubscriptionForm(request.POST)
        form.fields['delete'].choices = [(s.id, u'') for s in sub]
        if form.is_valid():
            d = form.cleaned_data
            Subscription.objects.delete_list(d['delete'])
            if len(d['delete']) == 1:
                flash(u'Es wurde ein Abonnement gelöscht.', success=True)
            else:
                flash(u'Es wurden %s Abonnements gelöscht.'
                      % human_number(len(d['delete'])), success=True)
            sub = filter(lambda s: str(s.id) not in d['delete'], sub)

    return {
        'subscriptions': sub
    }


@check_login(message=u'Du musst eingeloggt sein, um deinen Benutzer '
                     u'deaktivieren zu können')
@templated('portal/usercp/deactivate.html')
def usercp_deactivate(request):
    """
    This page allows the user to deactivate his account.
    """
    if request.method == 'POST':
        form = DeactivateUserForm(request.POST)
        if form.is_valid():
            data = form.cleaned_data
            if request.user.check_password(data['password_confirmation']):
                deactivate_user(request.user)
                do_logout(request)
                return HttpResponseRedirect(href('portal'))
            else:
                form.errors['password_confirmation'] = [u'Das eingegebene'
                                                     u' Passwort war falsch.']
    else:
        form = DeactivateUserForm()
    return {
        'form': form
    }


@templated('portal/privmsg/index.html')
@check_login(message=u'Du musst eingeloggt sein, um deine privaten '
                     u'Nachrichten anzusehen')
def privmsg(request, folder=None, entry_id=None):
    if folder is None:
        return HttpResponseRedirect(href('portal', 'privmsg',
                                         PRIVMSG_FOLDERS['inbox'][1]))
    message = None
    if entry_id is not None:
        entry = PrivateMessageEntry.objects.get(user=request.user,
            folder=PRIVMSG_FOLDERS[folder][0], id=entry_id)
        message = entry.message
        if not entry.read:
            entry.read = True
            entry.save()
            cache.delete('portal/pm_count/%s' % request.user.id)
        action = request.GET.get('action')
        if action == 'reply':
            return HttpResponseRedirect(href('portal', 'privmsg', 'new',
                reply_to=entry.message_id))
        elif action == 'delete':
            folder = entry.folder
            entry.delete()
            if not entry.read:
                cache.delete('portal/pm_count/%s' % request.user_id)
            flash(u'Die Nachricht wurde erfolgreich gelöscht.', True)
            return HttpResponseRedirect(href('portal', 'privmsg',
                                             PRIVMSG_FOLDERS[folder][1]))
        elif action == 'archive':
            if entry.archive():
                flash(u'Die Nachricht wurde in dein Archiv verschoben.', True)
                message = None
        elif action == 'revert':
            if entry.revert():
                flash(u'Die Nachricht wurde wiederhergestellt.', True)
                message = None
    else:
        message = None
    entries = PrivateMessageEntry.objects.filter(
        user=request.user,
        folder=PRIVMSG_FOLDERS[folder][0]
    )
    return {
        'entries': list(entries),
        'folder': {
            'name': PRIVMSG_FOLDERS[folder][2],
            'id': PRIVMSG_FOLDERS[folder][1]
        },
        'message': message
    }


@templated('portal/privmsg/new.html')
@check_login(message=u'Du musst eingeloggt sein, um deine privaten '
                     u'Nachrichten anzusehen')
def privmsg_new(request, username=None):
    if request.method == 'POST':
        form = PrivateMessageForm(request.POST)
        if form.is_valid():
            d = form.cleaned_data
            try:
                recipients = set(r.strip() for r in \
                                 d['recipient'].split(';') if r)
                if request.user.username in recipients:
                    flash(u'Du kannst dir selber keine Nachrichten schicken.',
                          False)
                    recipients = []
                recipients = [User.objects.get(username__exact=r) \
                              for r in recipients]
            except User.DoesNotExist:
                recipients = None
                flash('XXX Mindestens einen der Benutzer gibts nicht!', False)
            if recipients:
                msg = PrivateMessage()
                msg.author = request.user
                msg.subject = d['subject']
                msg.text = d['text']
                msg.pub_date = datetime.now()
                msg.send(recipients)
                # send notification
                for recipient in recipients:
                    if 'pm_new' in recipient.settings.get('notifications',
                                                          ('pm_new',)):
                        text = render_template('mails/new_pm.txt', {
                            'username': recipient.username,
                            'sender':   request.user.username,
                            'subject':  d['subject']
                       })
                        send_notification(recipient, u'Neue private Nachricht'
                                   u' von %s' % (request.user.username), text)
    else:
        data = {}
        if request.GET.get('reply_to'):
            try:
                entry = PrivateMessageEntry.objects.get(user=request.user,
                    message=request.GET.get('reply_to'))
                msg = entry.message
                data['subject'] = msg.subject.startswith(u'Re: ') and \
                                  msg.subject or u'Re: %s' % msg.subject
                data['recipient'] = msg.author.username
                data['text'] = u'%s schrieb:\n%s' % (
                    msg.author.username,
                    '\n'.join('> %s' % l for l in msg.text.splitlines()))
            except PrivateMessageEntry.DoesNotExist:
                pass
        if username:
            form = PrivateMessageForm(initial={'recipient': username})
        else:
            form = PrivateMessageForm(data)
    return {
        'form': form
    }


@templated('portal/memberlist.html')
def memberlist(request, page=1):
    """
    Shows the memberlist.

    `page` represents the current page in the pagination.
    """
    table = Sortable(User.objects.all(), request.GET, 'id')
    pagination = Pagination(request, table.get_objects(), page, 15)
    set_session_info(request, u'schaut sich die Mitgliederliste an.',
                     'Mitgliederliste')
    return {
        'users':     list(pagination.get_objects()),
        'pagination':   pagination.generate(),
        'table':        table
    }


@templated('portal/grouplist.html')
def grouplist(request, page=1):
    """
    Shows the group list.

    `page` represents the current page in the pagination.
    """
    table = Sortable(Group.objects.all(), request.GET, 'name')
    pagination = Pagination(request, table.get_objects(), page, 15)
    set_session_info(request, u'schaut sich die Gruppenliste an.',
                     'Gruppenliste')
    return {
        'groups':      list(pagination.get_objects()),
        'group_count': Group.objects.count(),
        'user_groups': request.user.groups.count(),
        'pagination':  pagination.generate(),
        'table':       table
    }


@templated('portal/group.html')
def group(request, name, page=1):
    """Shows the informations about the group named `name`."""
    group = Group.objects.get(name=name)
    users = group.user_set

    table = Sortable(users, request.GET, 'id')
    pagination = Pagination(request, table.get_objects(), page, 15)
    set_session_info(request, u'schaut sich die Gruppe '
                     u'„<a href="%s">%s</a>“ an.' % (
        href('portal', 'groups', escape(name)),
        escape(name)
    ))
    return {
        'group':      group,
        'users':      list(pagination.get_objects()),
        'user_count': group.user_set.count(),
        'pagination': pagination,
        'table':      table,
    }


@templated('portal/usermap.html')
def usermap(request):
    set_session_info(request, u'schaut sich die Benutzerkarte an.',
                     'Benutzerkarte')
    return {
        'apikey':       settings.GOOGLE_MAPS_APIKEY,
    }


@templated('portal/feedselector.html')
def feedselector(request, app=None):
    #_dbg = open('/tmp/dbg', 'w')
    #def dbg(t): _dbg.write('%s\n\n' % t)
    r = {'app': app}

    if app == 'forum':
        if request.method == 'POST':
            errors = {}
            data = dict(request.POST.items()) # request.POST.* is a list

            if not data.get('count', '').isdigit():
                errors['count'] ='Bitte eine Zahl zwischen 5 und 100 eingeben!'
                data['count'] = None
            else:
                data['count'] = _feed_count_cleanup(int(data['count']))
            if data.get('component') not in ('*', 'forum', 'topic'):
                errors['component'] = u'Ungültige Auswahl!'
                data['component'] = None
            if data.get('component') == 'forum':
                try:
                    Forum.objects.get(slug=data.get('forum'))
                except:
                    errors['forum'] = u'Bitte ein Forum auswählen!'
                    data['forum'] = None
            if data.get('mode') not in ('full', 'short', 'title'):
                errors['mode'] = u'Bitte eine Art auswählen!'
                data['mode'] = None

            if not errors:
                if data.get('component') == '*':
                    return HttpResponseRedirect(href('forum', 'feeds',
                           data['mode'], data['count']))
                if data.get('component') == 'forum':
                    return HttpResponseRedirect(href('forum', 'feeds', 'forum',
                           data['forum'], data['mode'], data['count']))

            r['form'] = data
            r['errors'] = errors

    if app == 'ikhaya':
        if request.method == 'POST':
            errors = {}
            data = dict(request.POST.items()) # request.POST uses lists
            data.setdefault('category', '*')
            if not data.get('count', '').isdigit():
                errors['count'] ='Bitte eine Zahl zwischen 5 und 100 eingeben!'
                data['count'] = None
            else:
                data['count'] = _feed_count_cleanup(int(data['count']))
            if data.get('mode') not in ('full', 'short', 'title'):
                errors['mode'] = u'Bitte eine Art auswählen!'
                data['mode'] = None
            if data.get('category') != '*':
                try:
                    Category.objects.get(slug=data.get('category'))
                except:
                    errors['category'] = u'Bitte eine Kategorie auswählen!'
                    data['category'] = None

            if not errors:
                if data['category'] == '*':
                    return HttpResponseRedirect(href('ikhaya', 'feeds',
                           data['mode'], data['count']))
                else:
                    return HttpResponseRedirect(href('ikhaya', 'feeds',
                           data['category'], data['mode'], data['count']))
            r['form'] = data
            r['errors'] = errors

    if app == 'planet':
        if request.method == 'POST':
            errors = {}
            data = dict(request.POST.items()) # request.POST uses lists
            if not data.get('count', '').isdigit():
                errors['count'] ='Bitte eine Zahl zwischen 5 und 100 eingeben!'
                data['count'] = None
            else:
                data['count'] = _feed_count_cleanup(int(data['count']))
            if data.get('mode') not in ('full', 'short', 'title'):
                errors['mode'] = u'Bitte eine Art auswählen!'
                data['mode'] = None

            if not errors:
                return HttpResponseRedirect(href('planet', 'feeds',
                       data['mode'], data['count']))
            r['form'] = data
            r['errors'] = errors


    r['forums'] = Forum.objects.all()
    r['ikhaya_categories'] = Category.objects.all()
    #dbg(`r`)
    #_dbg.close()
    return r


def _feed_count_cleanup(n):
    COUNTS = (5, 10, 15, 20, 25, 50, 75, 100)
    if n in COUNTS:
        return n
    if n < COUNTS[0]:
        return COUNTS[0]
    for i in range(len(COUNTS)):
        if n < COUNTS[i]:
            return n - COUNTS[i-1] < COUNTS[i] - n and COUNTS[i-1] or COUNTS[i]
    return COUNTS[-1]


@templated('portal/static_page.html')
def static_page(request, page):
    """Renders static pages"""
    try:
        q = StaticPage.objects.get(key=page)
    except StaticPage.DoesNotExist:
        raise PageNotFound
    return {
        'title': q.title,
        'content': q.content,
        'key': q.key,
    }


@templated('portal/about_inyoka.html')
def about_inyoka(request):
    """Render a inyoka information page."""
    set_session_info(request, u'informiert sich über <a href="%s">'
                     u'Inyoka</a>' % href('portal', 'inyoka'))


@templated('portal/calendar.html')
def calendar(request, year=None, month=None):
    now = datetime.now()
    year = int(year or now.year)
    month = int(month or now.month)
    dates = CalendarItem.objects.filter(date__year=year, date__month=month) \
                        .order_by('date')
    return {
        'dates': dates,
        'prev': ('portal', 'calendar', '%s-%s' % (month > 1 and year or year
                                         - 1, month > 1 and month - 1 or 12)),
        'next': ('portal', 'calendar', '%s-%s' % (month < 12 and year or year
                                          + 1, month < 12 and month + 1 or 1))
    }<|MERGE_RESOLUTION|>--- conflicted
+++ resolved
@@ -213,12 +213,7 @@
 
             # clean up request.session
             del request.session['captcha_solution']
-<<<<<<< HEAD
-            del request.session['lost_password_form_data']
             return HttpResponseRedirect(href('portal'))
-=======
-            return HttpResponseRedirect(redirect)
->>>>>>> 3f23a83f
     else:
         form = LostPasswordForm()
 
