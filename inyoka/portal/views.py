--- conflicted
+++ resolved
@@ -441,15 +441,10 @@
         wiki_result = None
         if d['area'] in ('wiki', 'all'):
             try:
-<<<<<<< HEAD
-                wiki_page = WikiPage.objects.filter(name=d['query']).get()
-                rev = Revision.objects.select_related('page') \
-=======
                 wiki_page = WikiPage.objects.filter(
                               name=normalize_pagename(d['query'])).get()
-                rev = Revision.objects.select_related(depth=2) \
->>>>>>> 7d50ee43
-                        .filter(page__id=wiki_page.id).latest()
+                rev = Revision.objects.select_related('page')\
+                        .get(pk=wiki_page.last_rev_id)
                 wiki_result = {'title': wiki_page.title, 'url': url_for(rev.page)}
             except WikiPage.DoesNotExist:
                 pass
