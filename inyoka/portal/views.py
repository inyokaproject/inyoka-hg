# -*- coding: utf-8 -*-
"""
    inyoka.portal.views
    ~~~~~~~~~~~~~~~~~~~

    All views for the portal including the user control panel,
    private messages, static pages and the login/register and search
    dialogs.

    :copyright: Copyright 2007 by Benjamin Wiegand, Christopher Grebs,
                                  Christoph Hack, Marian Sigler.
    :license: GNU GPL.
"""
from werkzeug import parse_accept_header
from pytz import country_timezones
from datetime import datetime, date
from django.newforms.models import model_to_dict
from django import newforms as forms
from inyoka.conf import settings
from inyoka.utils.text import get_random_password, human_number
from inyoka.utils.dates import MONTHS, WEEKDAYS, get_user_timezone
from inyoka.utils.http import templated, TemplateResponse, HttpResponse, \
     PageNotFound, does_not_exist_is_404, HttpResponseRedirect
from inyoka.utils.sessions import get_sessions, set_session_info, \
     make_permanent, get_user_record, test_session_cookie
from inyoka.utils.urls import href, url_for, is_safe_domain
from inyoka.utils.search import search as search_system
from inyoka.utils.html import escape
from inyoka.utils.flashing import flash
from inyoka.utils.sortable import Sortable, Filterable
from inyoka.utils.templating import render_template
from inyoka.utils.pagination import Pagination
from inyoka.utils.notification import send_notification
from inyoka.utils.cache import cache
from inyoka.utils.dates import datetime_to_timezone, DEFAULT_TIMEZONE
from inyoka.portal.utils import check_activation_key, send_activation_mail, \
     send_new_user_password
from inyoka.wiki.models import Page as WikiPage
from inyoka.wiki.utils import normalize_pagename, quote_text
from inyoka.ikhaya.models import Article, Category, Suggestion
from inyoka.forum.models import Forum, SAUser, Topic, Post
from inyoka.portal.forms import LoginForm, SearchForm, RegisterForm, \
     UserCPSettingsForm, PrivateMessageForm, DeactivateUserForm, \
     LostPasswordForm, ChangePasswordForm, SubscriptionForm, \
     UserCPProfileForm, SetNewPasswordForm, UserErrorReportForm, \
     NOTIFICATION_CHOICES, ForumFeedSelectorForm, IkhayaFeedSelectorForm, \
     PlanetFeedSelectorForm
from inyoka.portal.models import StaticPage, PrivateMessage, Subscription, \
     PrivateMessageEntry, PRIVMSG_FOLDERS, Event
from inyoka.portal.user import User, Group, deactivate_user, UserBanned
from inyoka.portal.utils import check_login, calendar_entries_for_month
from inyoka.utils.storage import storage
from inyoka.utils.tracreporter import Trac
from inyoka.utils.urls import global_not_found
from inyoka.wiki.parser import parse, RenderContext


def not_found(request, err_message=None):
    """
    This is called if no URL matches or a view returned a `PageNotFound`.
    """
    from inyoka.portal.legacyurls import test_legacy_url
    response = test_legacy_url(request)
    if response is not None:
        return response
    return global_not_found(request, 'portal', err_message)


@templated('portal/index.html')
def index(request):
    """
    Startpage that shows the latest ikhaya articles
    and some records of ubuntuusers.de
    """
    ikhaya_latest = Article.published.all()[:10]
    set_session_info(request, u'ist am Portal', 'Portal')
    record, record_time = get_user_record()
    storage_keys = storage.get_many(('get_ubuntu_link',
        'get_ubuntu_description'))
    return {
        'ikhaya_latest':            list(ikhaya_latest),
        'sessions':                 get_sessions(order_by='subject_text'),
        'record':                   record,
        'record_time':              record_time,
        'get_ubuntu_link':          storage_keys.get('get_ubuntu_link', '') or '',
        'get_ubuntu_description':   storage_keys.get('get_ubuntu_description', '') or '',
    }


def markup_styles(request):
    """
    This function returns a CSS file that's used for formatting wiki markup.
    Its content is editable in the admin panel.
    """
    from django.utils.cache import patch_response_headers
    response = HttpResponse(storage['markup_styles'], mimetype='text/css')
    patch_response_headers(response, 60 * 15)
    return response


@templated('portal/whoisonline.html')
def whoisonline(request):
    """Shows who is online and a link to the page the user views."""
    set_session_info(request, u'schaut sich an, wer online ist',
                     u'Wer ist online')
    record, record_time = get_user_record()
    return {
        'sessions':         get_sessions(),
        'record':           record,
        'record_time':      record_time
    }


@templated('portal/register.html')
def register(request):
    """Register a new user."""
    redirect = request.GET.get('next') or href('portal')
    if request.user.is_authenticated:
        flash(u'Du bist bereits angemeldet.', False)
        return HttpResponseRedirect(redirect)

    cookie_error_link = test_session_cookie(request)

    form = RegisterForm()
    if request.method == 'POST' and cookie_error_link is None and \
       'renew_captcha' not in request.POST:
        form = RegisterForm(request.POST)
        form.captcha_solution = request.session.get('captcha_solution')
        if form.is_valid():
            data = form.cleaned_data
            user = User.objects.register_user(
                username=data['username'],
                email=data['email'],
                password=data['password'])

            # set timezone based on browser language.  This is not the
            # best way to do that, but good enough for the moment.

            # Why don't we just use the DEFAULT_TIMEZONE and let the user
            # choose some more details. -- entequak
            timezone = DEFAULT_TIMEZONE
            language_header = request.META.get('HTTP_ACCEPT_LANGUAGES')
            if language_header:
                languages = parse_accept_header(language_header)
                try:
                    timezones = country_timezones(languages.best)
                    if not timezones:
                        raise LookupError()
                except LookupError:
                    pass
                else:
                    timezone = timezones[0]

            # utc is default, no need for another update statement
            if timezone != DEFAULT_TIMEZONE:
                user.settings['timezone'] = timezone
                user.save()

            flash(u'Der Benutzer „%s“ wurde erfolgreich registriert. '
                  u'Es wurde eine E-Mail an „%s“ gesendet, in der du deinen '
                  u'Account aktivieren kannst.' % (
                        escape(data['username']), escape(data['email'])), True)

            # clean up request.session
            request.session.pop('captcha_solution', None)
            return HttpResponseRedirect(redirect)

    set_session_info(request, u'registriert sich',
                     'registriere dich auch')
    return {
        'form':         form,
        'cookie_error': cookie_error_link is not None,
        'retry_link':   cookie_error_link
    }


def activate(request, action='', username='', activation_key=''):
    """Activate a user with the activation key send via email."""
    redirect = is_safe_domain(request.GET.get('next', ''))
    if not redirect:
        redirect = href('portal', 'login', username=username)
    try:
        user = User.objects.get(username=username)
    except User.DoesNotExist:
        flash(u'Der Benutzer „%s“ existiert nicht!' % escape(username), False)
        return HttpResponseRedirect(href('portal'))

    if not action in ('delete', 'activate'):
        raise PageNotFound()

    if action == 'delete':
        if check_activation_key(user, activation_key):
            if not user.is_active:
                user.delete()
                flash(u'Der Benutzer „%s“ wurde gelöscht.' %
                      escape(username), True)
            else:
                flash(u'Der Benutzer „%s“ wurde schon aktiviert.' %
                      escape(username), False)
        else:
            flash(u'Dein Aktivierungskey stimmt nicht überein!', False)
        return HttpResponseRedirect(href('portal'))
    else:
        if check_activation_key(user, activation_key):
            user.is_active = True
            user.save()
            flash(u'Du wurdest erfolgreich aktiviert und kannst dich nun '
                  u'einloggen.', True)
            return HttpResponseRedirect(redirect)
        else:
            flash(u'Dein Aktivierungskey stimmt nicht überein!', False)
            return HttpResponseRedirect(href('portal'))


@does_not_exist_is_404
def resend_activation_mail(request, username):
    """Resend the activation mail if the user is not already activated."""
    user = User.objects.get(username=username)
    if user.is_active:
        flash(u'Das Benutzerkonto von „%s“ ist schon aktiviert worden!' %
              escape(user.username), False)
        return HttpResponseRedirect(href('portal'))
    send_activation_mail(user)
    flash(u'Es wurde eine E-Mail an „%s“ gesendet, in der du dein '
          u'Benutzerkonto aktivieren kannst.' % escape(user.email), True)
    return HttpResponseRedirect(href('portal'))


@templated('portal/lost_password.html')
def lost_password(request):
    """
    View for the lost password dialog.
    It generates a new random password and sends it via mail.
    """
    if request.user.is_authenticated:
        flash(u'Du bist bereits angemeldet!', False)
        return HttpResponseRedirect(href('portal'))

    if request.method == 'POST':
        form = LostPasswordForm(request.POST)
        form.captcha_solution = request.session.get('captcha_solution')
        if form.is_valid():
            data = form.cleaned_data
            send_new_user_password(form.user)
            flash(u'Es wurde eine E-Mail mit weiteren Anweisungen an deine '
                  u'E-Mail-Adresse gesendet!', True)

            # clean up request.session
            return HttpResponseRedirect(href('portal', 'login'))
    else:
        form = LostPasswordForm()

    return {
        'form': form
    }


@templated('portal/set_new_password.html')
def set_new_password(request, username, new_password_key):
    if request.method == 'POST':
        form = SetNewPasswordForm(request.POST)
        if form.is_valid():
            data = form.cleaned_data
            data['user'].set_password(data['password'])
            data['user'].new_password_key = ''
            data['user'].save()
            flash(u'Es wurde ein neues Passwort gesetzt. Du kannst dich nun '
                  u'einloggen.', True)
            return HttpResponseRedirect(href('portal', 'login'))
    else:
        try:
            user = User.objects.get(username=username)
        except User.DoesNotExist:
            flash(u'Diesen Benutzer gibt es nicht', False)
            return HttpResponseRedirect(href())
        if user.new_password_key != new_password_key:
            flash(u'Ungültiger Bestätigungskey!', False)
            return HttpResponseRedirect(href())
        form = SetNewPasswordForm(initial={
            'username': username,
            'new_password_key': new_password_key,
        })
    return {
        'form': form,
        'username': username,
    }


@templated('portal/login.html')
def login(request):
    """Login dialog that supports permanent logins"""
    redirect = is_safe_domain(request.GET.get('next', '')) and \
               request.GET['next'] or href('portal')
    if request.user.is_authenticated:
        flash(u'Du bist bereits angemeldet!', False)
        return HttpResponseRedirect(redirect)

    # enforce an existing session
    cookie_error_link = test_session_cookie(request)

    failed = inactive = banned = False
    if request.method == 'POST' and cookie_error_link is None:
        form = LoginForm(request.POST)
        if form.is_valid():
            data = form.cleaned_data
            try:
                user = User.objects.authenticate(
                    username=data['username'],
                    password=data['password'])
            except User.DoesNotExist:
                failed = True
                user = None
            except UserBanned:
                failed = banned = True
                user = None

            if user is not None:
                if user.is_active:
                    if data['permanent']:
                        make_permanent(request)
                    # username matches password and user is active
                    flash(u'Du hast dich erfolgreich angemeldet.', True)
                    user.login(request)
                    return HttpResponseRedirect(redirect)
                inactive = True
            failed = True
    else:
        if 'username' in request.GET:
            form = LoginForm(initial={'username':request.GET['username']})
        else:
            form = LoginForm()

    d = {
        'form':         form,
        'failed':       failed,
        'inactive':     inactive,
        'banned':       banned,
        'cookie_error': cookie_error_link is not None,
        'retry_link':   cookie_error_link
    }
    if failed:
        d['username'] = data['username']
    return d


def logout(request):
    """Simple logout view that flashes if the process was done
    successfull or not (e.g if the user wasn't logged in)."""
    if request.user.is_authenticated:
        User.objects.logout(request)
        flash(u'Du hast dich erfolgreich abgemeldet.', True)
    else:
        flash(u'Du warst nicht eingeloggt', False)
    return HttpResponseRedirect(request.GET.get('next') or
                                href('portal'))


@templated('portal/search.html')
def search(request):
    """Search dialog for the Xapian search engine."""
    set_session_info(request, u'sucht gerade nach etwas.', 'Suche')
    f = SearchForm(request.REQUEST)
    if f.is_valid():
        d = f.cleaned_data
        show_all = request.GET.get('show_all') == 'true'
        area = {
            'wiki': 'w',
            'forum': 'f',
            'ikhaya': 'i',
            'planet': 'p'
        }.get(d['area'])
        query = d['query']
        if d['area'] == 'topic':
            query += ' topic:"%s"' % request.GET['topic_id']
        elif d['area'] == 'current_forum':
            query += ' forum:"%s"' % request.GET['forum_id']
        results = search_system.query(request.user,
            query,
            page=d['page'] or 1, per_page=d['per_page'] or 20,
            date_begin=datetime_to_timezone(d['date_begin'], enforce_utc=True),
            date_end=datetime_to_timezone(d['date_end'], enforce_utc=True),
            component=area,
            exclude=not show_all and settings.SEARCH_DEFAULT_EXCLUDE or [],
            sort=d['sort']
        )
        if len(results.results ) > -1:
            normal = u'<a href="%(href)s" class="pageselect">%(page)s</a>'
            active = u'<span class="pageselect active">%(page)d</span>'
            ellipsis = u'<span class="ellipsis"> … </span>'
            pagination = [u'<div class="pagination">']
            show = [1, 2, results.page - 1, results.page]
            last_page = 0
            add = pagination.append
            def _link(page):
                return href('portal', 'search', page=page, query=d['query'],
                            area=d['area'], per_page=results.per_page,
                            sort=d['sort'])
            for page in show:
                if page - last_page > 1:
                    add(ellipsis)
                elif page - last_page < 1:
                    continue
                if page == results.page:
                    add(active % {'page': page})
                elif page < results.page_count:
                    add(normal % {'href': _link(page), 'page': page})
                last_page = page

            if results.page < results.page_count:
                add(normal % {
                    'href': _link(results.page + 1),
                    'page': u'Weiter'
                })

            pagination.append(u'<div style="clear: both"></div></div>')
            return TemplateResponse('portal/search_results.html', {
                'query':            d['query'],
                'highlight':        results.highlight_string,
                'area':             d['area'],
                'results':          results,
                'show_all':         show_all,
                'pagination':       u''.join(pagination),
                'sort':             d['sort']
            })
        else:
            flash(u'Die Suche nach „%s“ lieferte keine Ergebnisse.' %
                escape(d['query']))

    return {
        'searchform': f
    }


@check_login(message=u'Du musst eingeloggt sein um ein Benutzerprofil zu '
                     u'sehen.')
@templated('portal/profile.html')
def profile(request, username):
    """Shows the user profile if the user is logged in."""
    try:
        user = User.objects.get(username=username)
        key = 'Benutzer/' + normalize_pagename(user.username)
        wikipage = WikiPage.objects.get_by_name(key)
        content = wikipage.rev.rendered_text
    except WikiPage.DoesNotExist:
        content = u''
    set_session_info(request, u'schaut sich das Benutzerprofil von '
                     u'„<a href="%s">%s</a>“ an.' % (
        escape(url_for(user)),
        escape(user.username),
    ))
    return {
        'user':     user,
        'groups':   user.groups.all(),
        'wikipage': content,
    }


@check_login(message=u'Du musst eingeloggt sein, um dein Verwaltungscenter '
                     u'zu sehen')
@templated('portal/usercp/index.html')
def usercp(request):
    """User control panel index page"""
    set_session_info(request, 'schaut sich sein Verwaltungscenter an')
    user = request.user
    return {
        'user': user,
    }


@check_login(message=u'Du musst eingeloggt sein, um dein Profil zu ändern')
@templated('portal/usercp/profile.html')
def usercp_profile(request):
    """User control panel view for changing the user's profile"""
    set_session_info(request, 'verändert sein Profil')
    user = request.user
    if request.method == 'POST':
        form = UserCPProfileForm(request.POST, request.FILES)
        if form.is_valid():
            data = form.cleaned_data
            for key in ('jabber', 'icq', 'msn', 'aim', 'yim',
                        'skype', 'wengophone', 'sip',
                        'signature', 'location', 'occupation',
                        'interests', 'website', 'email', 'gpgkey',
                        'launchpad'):
                setattr(user, key, data[key] or '')
            if data['coordinates']:
                user.coordinates_lat, user.coordinates_long = \
                    data['coordinates']
            if data['delete_avatar']:
                user.delete_avatar()
            if data['avatar']:
                user.save_avatar(data['avatar'])
            for key in ('show_email', 'show_jabber'):
                user.settings[key] = data[key]
            user.save()
            flash(u'Deine Profilinformationen wurden erfolgreich '
                  u'aktualisiert.', True)
            return HttpResponseRedirect(href('portal', 'usercp', 'profile'))
        else:
            flash(u'Es traten Fehler bei der Bearbeitung des Formulars '
                  u'auf. Bitte behebe sie.', False)
    else:
        values = model_to_dict(user)
        lat = values.pop('coordinates_lat')
        long = values.pop('coordinates_long')
        if lat is not None and long is not None:
            values['coordinates'] = '%s, %s' % (lat, long)
        else:
            values['coordinates'] = ''
        values.update(dict(
            ((k, v) for k, v in user.settings.iteritems()
             if k.startswith('show_'))
        ))
        form = UserCPProfileForm(values)

    storage_keys = storage.get_many(('max_avatar_width',
        'max_avatar_height'))

    return {
        'form':                 form,
        'user':                 request.user,
        'gmaps_apikey':         settings.GOOGLE_MAPS_APIKEY,
        'max_avatar_width':     storage_keys.get('max_avatar_width', -1),
        'max_avatar_height':    storage_keys.get('max_avatar_height', -1),
    }


@check_login(message=u'Du musst eingeloggt sein, um deine Einstellungen zu '
                     u'ändern')
@templated('portal/usercp/settings.html')
def usercp_settings(request):
    """User control panel view for changing various user settings"""
    set_session_info(request, u'Ändert die Benutzereinstellungen')
    if request.method == 'POST':
        form = UserCPSettingsForm(request.POST, request.FILES)
        if form.is_valid():
            data = form.cleaned_data
            for key, value in data.iteritems():
                request.user.settings[key] = data[key]
            request.user.save()
            flash(u'Deine Benutzereinstellungen wurden erfolgreich '
                  u'aktualisiert.', True)
        else:
            flash(u'Es traten Fehler bei der Bearbeitung des Formulars '
                  u'auf. Bitte behebe sie.')
    else:
        settings = request.user.settings
        values = {
            'notify': settings.get('notify', ['mail']),
            'notifications': settings.get('notifications', [c[0] for c in
                                                    NOTIFICATION_CHOICES]),
            'timezone': get_user_timezone(),
            'hide_avatars': settings.get('hide_avatars', False),
            'hide_signatures': settings.get('hide_signatures', False),
            'hide_profile': settings.get('hide_profile', False),
            'autosubscribe': settings.get('autosubscribe', False),
            'show_preview': settings.get('show_preview', False),
            'show_thumbnails': settings.get('show_thumbnails', False)
        }
        form = UserCPSettingsForm(values)
    return {
        'form': form,
        'user': request.user,
    }


@check_login(message=u'Du musst eingeloggt sein, um dein Benutzerpasswort '
                     u'ändern zu können')
@templated('portal/usercp/change_password.html')
def usercp_password(request):
    """User control panel view for changing the password."""
    random_pw = None
    if request.method == 'POST':
        form = ChangePasswordForm(request.POST)
        if form.is_valid():
            data = form.cleaned_data
            user = request.user
            if user.check_password(data['old_password']):
                user.set_password(data['new_password'])
                user.save()
                flash(u'Dein Passwort wurde erfolgreich geändert',
                      success=True)
                return HttpResponseRedirect(href('portal', 'usercp'))
            else:
                form.errors['old_password'] = [u'Das eingegebene Passwort '
                                    u'stimmt nicht mit deinem Alten überein']
    else:
        if 'random' in request.GET:
            random_pw = get_random_password()
            form = ChangePasswordForm(initial={'new_password': random_pw,
                                        'new_password_confirm': random_pw})
        else:
            form = ChangePasswordForm()

    return {
        'form': form,
        'random_pw': random_pw,
    }


@check_login(message=u'Du musst eingeloggt sein, um deine Benachrichtigungen '
                     u'sehen bzw. ändern zu können')
@templated('portal/usercp/subscriptions.html')
def usercp_subscriptions(request, page=1, all=False):
    """
    This page shows all subscriptions of the current user and allows him
    to delete them.
    """
    subscriptions = request.user.subscription_set.all()
    pagination = Pagination(request, subscriptions, page, all and
        len(subscriptions) or 25, href('portal', 'usercp', 'subscriptions'))

    if request.method == 'POST':
        form = SubscriptionForm(request.POST)
        form.fields['delete'].choices = [(s.id, u'') for s in pagination.objects]
        if form.is_valid():
            d = form.cleaned_data
            Subscription.objects.delete_list(d['delete'])
            if len(d['delete']) == 1:
                flash(u'Es wurde ein Abonnement gelöscht.', success=True)
            else:
                flash(u'Es wurden %s Abonnements gelöscht.'
                      % human_number(len(d['delete'])), success=True)
            pagination.objects = filter(lambda s: str(s.id) not in d['delete'], pagination.objects)

    return {
        'subscriptions': pagination.objects,
        'pagination': pagination.generate()
    }


@check_login(message=u'Du musst eingeloggt sein, um deinen Benutzer '
                     u'deaktivieren zu können')
@templated('portal/usercp/deactivate.html')
def usercp_deactivate(request):
    """
    This page allows the user to deactivate his account.
    """
    #TODO: we should additionally send an email with a link etc
    if request.method == 'POST':
        form = DeactivateUserForm(request.POST)
        if form.is_valid():
            data = form.cleaned_data
            if request.user.check_password(data['password_confirmation']):
                deactivate_user(request.user)
                User.objects.logout(request)
                return HttpResponseRedirect(href('portal'))
            else:
                form.errors['password_confirmation'] = [u'Das eingegebene'
                                                     u' Passwort war falsch.']
    else:
        form = DeactivateUserForm()
    return {
        'form': form
    }


@check_login(message=u'Du musst ein geloggt sein, um deine Benutzerseite '
                     u'zu editieren')
def usercp_userpage(request):
    """
    Redirect page that shows a small flash message that
    the user was redirected
    """
    flash(u'Du wurdest in unser Wiki umgeleitet um deine Benutzerseite zu editieren. '
          u'Klicke <a href="%s" title="Kontrollzentrum">hier</a> um wieder zurück '
          u'ins Kontrollzentrum zu gelangen'
          % escape(href('portal', 'usercp')))
    return HttpResponseRedirect(href('wiki', 'Benutzer',
        request.user.username, action='edit'))


@templated('portal/privmsg/index.html')
@check_login(message=u'Du musst eingeloggt sein, um deine privaten '
                     u'Nachrichten anzusehen')
def privmsg(request, folder=None, entry_id=None, page=1):
    set_session_info(request, u'sieht sich seine privaten Nachrichten an')
    if folder is None:
        if entry_id is None:
            return HttpResponseRedirect(href('portal', 'privmsg',
                                             PRIVMSG_FOLDERS['inbox'][1]))
        else:
            entry = PrivateMessageEntry.objects.get(user=request.user,
                                                    id=entry_id)
            try:
                return HttpResponseRedirect(href('portal', 'privmsg',
                                                 PRIVMSG_FOLDERS[entry.folder][1],
                                                 entry.id))
            except KeyError:
                raise PageNotFound
    message = None
    if entry_id is not None:
        entry = PrivateMessageEntry.objects.get(user=request.user,
            folder=PRIVMSG_FOLDERS[folder][0], id=entry_id)
        message = entry.message
        if not entry.read:
            entry.read = True
            entry.save()
            cache.delete('portal/pm_count/%s' % request.user.id)
        action = request.GET.get('action')
        if action == 'delete':
            folder = entry.folder
            entry.delete()
            if not entry.read:
                cache.delete('portal/pm_count/%s' % request.user_id)
            flash(u'Die Nachricht wurde erfolgreich gelöscht.', True)
            return HttpResponseRedirect(href('portal', 'privmsg',
                                             PRIVMSG_FOLDERS[folder][1]))
        elif action == 'archive':
            if entry.archive():
                flash(u'Die Nachricht wurde in dein Archiv verschoben.', True)
                message = None
        elif action == 'restore':
            if entry.restore():
                flash(u'Die Nachricht wurde wiederhergestellt.', True)
                message = None
    else:
        message = None
    entries = PrivateMessageEntry.objects.filter(
        user=request.user,
        folder=PRIVMSG_FOLDERS[folder][0]
    )
    link = href('portal', 'privmsg', folder, 'page')
    pagination = Pagination(request, entries, page, 10, link)
    return {
        'entries': list(pagination.objects),
        'pagination': pagination.generate(),
        'folder': {
            'name': PRIVMSG_FOLDERS[folder][2],
            'id': PRIVMSG_FOLDERS[folder][1]
        },
        'message': message
    }


@templated('portal/privmsg/new.html')
@check_login(message=u'Du musst eingeloggt sein, um deine privaten '
                     u'Nachrichten anzusehen')
def privmsg_new(request, username=None):
    set_session_info(request, u'schreibt eine neue private Nachricht')
    preview = None
    form = PrivateMessageForm()
    if request.method == 'POST':
        form = PrivateMessageForm(request.POST)
        if 'preview' in request.POST:
            ctx = RenderContext(request)
            preview = parse(request.POST.get('text','')).render(ctx, 'html')
        elif form.is_valid():
            d = form.cleaned_data
            try:
                recipient_names = set(r.strip() for r in \
                                      d['recipient'].split(';') if r)
                recipients = []
                for recipient in recipient_names:
                    user = User.objects.get(username__exact=recipient)
                    if user.id == request.user.id:
                        recipients = None
                        flash(u'Du kannst dir selber keine Nachrichten '
                              u'schicken.', False)
                        break
                    else:
                        recipients.append(user)
            except User.DoesNotExist:
                recipients = None
                flash(u'Der Benutzer „%s“ wurde nicht gefunden'
                      % escape(recipient), False)
            if recipients:
                msg = PrivateMessage()
                msg.author = request.user
                msg.subject = d['subject']
                msg.text = d['text']
                msg.pub_date = datetime.utcnow()
                msg.send(recipients)
                # send notification
                for recipient in recipients:
                    entry = PrivateMessageEntry.objects.get(message=msg,
                                                            user=recipient)
                    if 'pm_new' in recipient.settings.get('notifications',
                                                          ('pm_new',)):
                        text = render_template('mails/new_pm.txt', {
                            'user':     recipient,
                            'sender':   request.user,
                            'subject':  d['subject'],
                            'entry':    entry,
                       })
                        send_notification(recipient, 'new_pm', u'Neue private '
                                          u'Nachricht von %s: %s' %
                                          (request.user.username, d['subject']), {
                                              'user':     recipient,
                                              'sender':   request.user,
                                              'subject':  d['subject'],
                                              'entry':    entry,
                                          })
                flash(u'Die persönliche Nachricht wurde erfolgreich '
                      u'versandt.', True)
                return HttpResponseRedirect(href('portal', 'privmsg'))
    else:
        data = {}
        reply_to = request.GET.get('reply_to', '')
        forward = request.GET.get('forward', '')
        try:
            int(reply_to or forward)
        except ValueError:
            if ':' in (reply_to or forward):
                x = reply_to or forward
                REPLIABLES = {
                    'suggestion': (
                        lambda id: Suggestion.objects.get(id=int(id)),
                        lambda x: x.title,
                        lambda x: x.author,
                        lambda x: u'\n\n'.join((x.intro, x.text)),
                    ),
                    'reportedtopic': (
                        lambda id: Topic.query.filter_by(slug=id).one(),
                        lambda x: x.title,
                        lambda x: User.objects.get(id=x.reporter_id),
                        lambda x: x.reported,
                    ),
                    'post': (
                        lambda id: Post.query.filter_by(id=int(id)).one(),
                        lambda x: x.topic.title,
                        lambda x: User.objects.get(id=x.author_id),
                        lambda x: x.text,
                    ),
                }
                for repliable, params in REPLIABLES.items():
                    if x[:len(repliable) + 1] != repliable + ':':
                        continue
                    try:
                        obj = params[0](x[len(repliable) + 1:])
                    except:
                        break
                    data['subject'] = params[1](obj)
                    if not data['subject'].lower().startswith(u're: '):
                        data['subject'] = u'Re: %s' % data['subject']
                    author = params[2](obj)
                    if reply_to:
                        data['recipient'] = author
                    data['text'] = quote_text(params[3](obj), author) + '\n'
                    form = PrivateMessageForm(initial=data)
        else:
            try:
                entry = PrivateMessageEntry.objects.get(user=request.user,
                    message=int(reply_to or forward))
                msg = entry.message
                data['subject'] = msg.subject.lower().startswith(u're: ') and \
                                  msg.subject or u'Re: %s' % msg.subject
                if reply_to:
                    data['recipient'] = msg.author.username
                data['text'] = quote_text(msg.text, msg.author) + '\n'
                form = PrivateMessageForm(initial=data)
            except (PrivateMessageEntry.DoesNotExist):
                pass
        if username:
            form = PrivateMessageForm(initial={'recipient': username})
    return {
        'form': form,
        'preview': preview
    }


@templated('portal/memberlist.html')
def memberlist(request, page=1):
    """
    Shows the memberlist.

    `page` represents the current page in the pagination.
    """
    sortable = Sortable(SAUser.query, request.GET, 'id', sqlalchemy=True,
                        sa_column=SAUser.id)
    filterable = Filterable(SAUser, sortable.get_objects(), {
        'id':           (u'Nummer', 'int'),
        'username':     (u'Benutzername', 'str'),
        'date_joined':  (u'Anmeldungsdatum', 'date'),
        'post_count':   (u'Beiträge', 'int'),
        'location':     (u'Wohnort', 'str'),
    }, request.GET)
    pagination = Pagination(request, filterable.get_objects(), page, 15,
        href('portal', 'users'))
    set_session_info(request, u'schaut sich die Mitgliederliste an.',
                     'Mitgliederliste')
    return {
        'users':        list(pagination.objects),
        'pagination':   pagination,
        'table':        sortable,
        'filterable':   filterable,
    }


@templated('portal/grouplist.html')
def grouplist(request, page=1):
    """
    Shows the group list.

    `page` represents the current page in the pagination.
    """
    table = Sortable(Group.objects.all(), request.GET, 'name')
    pagination = Pagination(request, table.get_objects(), page, 15)
    set_session_info(request, u'schaut sich die Gruppenliste an.',
                     'Gruppenliste')
    return {
        'groups':      list(pagination.objects),
        'group_count': Group.objects.count(),
        'user_groups': request.user.groups.count(),
        'pagination':  pagination,
        'table':       table
    }


@templated('portal/group.html')
def group(request, name, page=1):
    """Shows the informations about the group named `name`."""
    group = Group.objects.get(name=name)
    users = group.user_set

    table = Sortable(users, request.GET, 'id')
    pagination = Pagination(request, table.get_objects(), page, 15)
    set_session_info(request, u'schaut sich die Gruppe '
                     u'„<a href="%s">%s</a>“ an.' % (
        href('portal', 'group', escape(name)),
        escape(name)
    ))
    return {
        'group':      group,
        'users':      list(pagination.objects),
        'user_count': group.user_set.count(),
        'pagination': pagination,
        'table':      table,
    }


@templated('portal/usermap.html')
def usermap(request):
    set_session_info(request, u'schaut sich die Benutzerkarte an.',
                     'Benutzerkarte')
    return {
        'apikey':       settings.GOOGLE_MAPS_APIKEY,
    }


@templated('portal/feedselector.html')
def feedselector(request, app=None):
    for fapp in ('forum', 'ikhaya', 'planet'):
        if app in (fapp, None):
            globals()['%s_form' % fapp] = request.POST \
                and globals()['%sFeedSelectorForm' % fapp.capitalize()] \
                    (request.POST, auto_id='id_%s_%%s' % fapp)\
                or globals()['%sFeedSelectorForm' % fapp.capitalize()] \
                    (auto_id='id_%s_%%s' % fapp)
        else:
            globals()['%s_form' % fapp] = None

    if forum_form:
        #TODO: filter those readable by anonymous
        forum_form.fields['forum'].choices = [('', u'Bitte auswählen')] + \
            [(f.slug, f.name) for f in Forum.query.all()]
    if ikhaya_form:
        ikhaya_form.fields['category'].choices = [('*', u'Alle')] + \
            [(c.slug, c.name) for c in Category.objects.all()]

    if request.method == 'POST':
        form = globals()['%s_form' % app]
        if form.is_valid():
            data = form.cleaned_data
            if app == 'forum':
                if data['component'] == '*':
                    return HttpResponseRedirect(href('forum', 'feeds',
                           data['mode'], data['count']))
                if data['component'] == 'forum':
                    return HttpResponseRedirect(href('forum', 'feeds', 'forum',
                           data['forum'], data['mode'], data['count']))

            elif app == 'ikhaya':
                if data['category'] == '*':
                    return HttpResponseRedirect(href('ikhaya', 'feeds',
                           data['mode'], data['count']))
                else:
                    return HttpResponseRedirect(href('ikhaya', 'feeds',
                           data['category'], data['mode'], data['count']))

            elif app == 'planet':
                return HttpResponseRedirect(href('planet', 'feeds',
                       data['mode'], data['count']))

    return {
        'app':         app,
        'forum_form':  forum_form,
        'ikhaya_form': ikhaya_form,
        'planet_form': planet_form,
    }


@templated('portal/static_page.html')
def static_page(request, page):
    """Renders static pages"""
    try:
        q = StaticPage.objects.get(key=page)
    except StaticPage.DoesNotExist:
        raise PageNotFound
    return {
        'title': q.title,
        'content': q.content,
        'key': q.key,
    }


@templated('portal/about_inyoka.html')
def about_inyoka(request):
    """Render a inyoka information page."""
    set_session_info(request, u'informiert sich über <a href="%s">'
                     u'Inyoka</a>' % href('portal', 'inyoka'))


@templated('portal/calendar_month.html')
def calendar_month(request, year, month):
    year = int(year)
    month = int(month)
    days = calendar_entries_for_month(year, month)
    days = [(date(year, month, day), events) for day, events in days.items()]
    set_session_info(request, u'sieht sich den Kalender an')

    return {
        'days': days,
        'year': year,
        'month': month,
        'today': datetime.utcnow().date(),
        'MONTHS': dict(list(enumerate([''] + MONTHS))[1:]),
        'WEEKDAYS': dict(enumerate(WEEKDAYS)),
    }


@templated('portal/calendar_overview.html')
def calendar_overview(request):
    events = Event.objects.order_by('date').filter(date__gt=datetime.utcnow())[:10]
    set_session_info(request, u'sieht sich den Kalender an')
    return {
        'events': events,
        'year': datetime.utcnow().year,
        'month': datetime.utcnow().month,
        'MONTHS': dict(list(enumerate([''] + MONTHS))[1:]),
        'WEEKDAYS': dict(enumerate(WEEKDAYS)),
    }


@templated('portal/calendar_detail.html')
def calendar_detail(request, slug):
    try:
        event = Event.objects.get(slug=slug)
    except Event.DoesNotExist:
        raise PageNotFound
    set_session_info(request, u'sieht sich den Kalender an')
    return {
        'event': event,
        'MONTHS': dict(list(enumerate([''] + MONTHS))[1:]),
        'WEEKDAYS': dict(enumerate(WEEKDAYS)),
    }


@templated('portal/open_search.xml', content_type='text/xml; charset=utf-8')
def open_search(request, app):
    if app not in ('wiki', 'forum', 'planet', 'ikhaya'):
        app='portal'
    return {
        'app': app
    }


@templated('portal/user_error_report.html')
def user_error_report(request):
    if request.method == 'POST':
        form = UserErrorReportForm(request.POST)
        if form.is_valid():
            data = form.cleaned_data
            spam_test = data['title'].lower() + data['text'].lower()
<<<<<<< HEAD
            spam_words = ('porn', 'eroti', 'sex', 'casino', 'poker',
                          '<a href=', 'gay', 'female', 'nude', 'teen')
=======
            spam_words = ('porn', 'erotik', 'sex', 'casino', 'poker', '<a href=', 'trama', 'wWKRcKjb')
>>>>>>> a4f13e91
            for w in spam_words:
                if w in spam_test:
                    return {'spam': True}
            text =u"'''URL:''' %s" % data['url']
            if request.user.id != 1:
                text += (u" [[BR]]\n'''Benutzer:''' [%s %s] ([%s PN] | [%s PN(old)])" % (
                    request.user.get_absolute_url(),
                    escape(request.user.username),
                    request.user.get_absolute_url('privmsg'),
                    'http://forum.ubuntuusers.de/privmsg/?mode=post&u=%s' % request.user.id,
                ))
            try:
                text += u" [[BR]]\n'''User-Agent:''' {{{%s}}}" % request.META['HTTP_USER_AGENT']
            except KeyError:
                pass
            reporter = request.user.id == 1 and '' or request.user.username
            text += u'\n\n%s' % data['text']
            trac = Trac()
            trac.submit_new_ticket(
                keywords='userreport',
                summary=data['title'],
                description = text,
                component = '-',
                ticket_type = 'userreport',
                reporter = reporter,
            )

            flash(u'Vielen Dank, deine Fehlermeldung wurde gespeichert! '\
                  u'Wir werden uns so schnell wie möglich darum kümmern.',
                  True)
            return HttpResponseRedirect(data['url'])
    else:
        if 'url' in request.GET:
            form = UserErrorReportForm(initial={'url':request.GET['url']})
        else:
            form = UserErrorReportForm()

    if 'url' in request.GET:
        show_url_field = False
    else:
        show_url_field = True
        form.fields['url'].widget = forms.TextInput(attrs={'size':50})

    return {
        'form': form,
        'show_url_field': show_url_field,
    }<|MERGE_RESOLUTION|>--- conflicted
+++ resolved
@@ -1072,12 +1072,9 @@
         if form.is_valid():
             data = form.cleaned_data
             spam_test = data['title'].lower() + data['text'].lower()
-<<<<<<< HEAD
             spam_words = ('porn', 'eroti', 'sex', 'casino', 'poker',
-                          '<a href=', 'gay', 'female', 'nude', 'teen')
-=======
-            spam_words = ('porn', 'erotik', 'sex', 'casino', 'poker', '<a href=', 'trama', 'wWKRcKjb')
->>>>>>> a4f13e91
+                          '<a href=', 'gay', 'female', 'nude', 'teen',
+                          'trama', 'wwkr')
             for w in spam_words:
                 if w in spam_test:
                     return {'spam': True}
