--- conflicted
+++ resolved
@@ -441,11 +441,7 @@
         if d['area'] in ('wiki', 'all'):
             try:
                 wiki_page = WikiPage.objects.filter(name=d['query']).get()
-<<<<<<< HEAD
                 rev = Revision.objects.select_related('page') \
-=======
-                rev = Revision.objects.select_related(depth=2) \
->>>>>>> 5c042fd1
                         .filter(page__id=wiki_page.id).latest()
                 wiki_result = {'title': wiki_page.title, 'url': url_for(rev.page)}
             except WikiPage.DoesNotExist:
