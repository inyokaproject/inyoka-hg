--- conflicted
+++ resolved
@@ -388,7 +388,6 @@
     ''')
 
 
-<<<<<<< HEAD
 def add_launchpad_nick(m):
     """Adds the launchpad nickname to the users' profile"""
     m.engine.execute('''
@@ -397,13 +396,12 @@
     ''')
 
 
-=======
-def add_incides(m):
+def add_indices(m):
     m.engine.execute('''
         create index viewforum on forum_topic (forum_id, sticky, last_post_id);
     ''')
 
->>>>>>> 9fe3a992
+
 MIGRATIONS = [
     create_initial_revision, fix_ikhaya_icon_relation_definition,
     add_skype_and_sip, add_subscription_notified_and_forum,
@@ -413,9 +411,5 @@
     add_ikhaya_discussion_disabler, fix_forum_text_table, add_staticfile,
     remove_unused_topic_column, add_member_title, remove_unused_is_public,
     add_group_icon_cfg, add_ikhaya_suggestion_owner, add_newtopic_default_text,
-<<<<<<< HEAD
-    add_launchpad_nick,
-=======
-    add_indices
->>>>>>> 9fe3a992
+    add_launchpad_nick, add_indices
 ]