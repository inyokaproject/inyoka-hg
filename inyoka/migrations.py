--- conflicted
+++ resolved
@@ -263,92 +263,6 @@
     })
 
 
-<<<<<<< HEAD
-def split_post_table(m):
-    m.engine.execute('''
-        CREATE TABLE forum_post_text (
-                id INTEGER NOT NULL AUTO_INCREMENT,
-                text TEXT NOT NULL,
-                rendered_text TEXT NOT NULL,
-                PRIMARY KEY (id)
-        )
-    ''')
-
-    post_table = Table('forum_post', m.metadata, autoload=True)
-    post_text_table = Table('forum_post_text', m.metadata, autoload=True)
-
-    for post in select_blocks(post_table.select()):
-        m.engine.execute(post_text_table.insert(values={
-            'id':               post.id,
-            'text':             post.text,
-            'rendered_text':    post.rendered_text
-        }))
-
-    m.engine.execute('''
-        ALTER TABLE `forum_post` DROP COLUMN `text`,
-                                 DROP COLUMN `rendered_text`;
-    ''')
-
-
-def add_ikhaya_discussion_disabler(m):
-    m.engine.execute('''
-       ALTER TABLE `ikhaya_article` ADD COLUMN `comments_enabled` TINYINT(1)
-                                                NOT NULL DEFAULT 1
-                                                AFTER `comment_count`;
-    ''')
-
-
-def fix_forum_text_table(m):
-    m.engine.execute('''
-        ALTER TABLE `forum_post_text` MODIFY COLUMN `text` LONGTEXT,
-                                      MODIFY COLUMN `rendered_text` LONGTEXT;
-    ''')
-
-
-def drop_foreign_key(m, table, column):
-    # we have to do this strange thing here because mysql can't just drop
-    # columns that are a foreign key.
-    # see http://casey.shobe.info/documents/mysql_limitations/ for further
-    # details.
-    r = m.engine.execute('''
-        SHOW CREATE TABLE %s;
-    '''% table).fetchone()[1]
-    constraint = re.findall('%s_[^`]+' % column, r)[0]
-    m.engine.execute('ALTER TABLE `%s` DROP FOREIGN KEY %s;' % \
-                     (table, constraint))
-
-
-def add_foreign_key(m, table, column, target):
-    m.engine.execute('''
-        ALTER TABLE `%s` ADD FOREIGN KEY (%s) REFERENCES %s
-    ''' % (table, column, target))
-
-
-def add_staticfile(m):
-    media_folder = path.join(path.dirname(__file__), 'media')
-    try:
-        move(path.join(media_folder, 'ikhaya', 'icons'),
-             path.join(media_folder, 'portal', 'files'))
-    except (IOError, OSError):
-        pass
-
-    m.engine.execute('''
-        ALTER TABLE `ikhaya_icon` RENAME TO `portal_staticfile`,
-                     ADD COLUMN `is_ikhaya_icon` TINYINT(1)  NOT NULL,
-                     CHANGE COLUMN `img` `file` VARCHAR(100);
-    ''')
-    drop_foreign_key(m, 'ikhaya_category', 'icon_id')
-    drop_foreign_key(m, 'ikhaya_article', 'icon_id')
-    add_foreign_key(m, 'ikhaya_category', 'icon_id', 'portal_staticfile(id)')
-    add_foreign_key(m, 'ikhaya_article', 'icon_id', 'portal_staticfile(id)')
-
-
-def remove_unused_topic_column(m):
-    drop_foreign_key(m, 'forum_topic', 'ikhaya_article_id')
-    m.engine.execute('''
-        ALTER TABLE `forum_topic` DROP COLUMN `ikhaya_article_id`;
-    ''')
-=======
 def add_member_title(m):
     """Add the member title"""
     m.engine.execute('''
@@ -370,7 +284,6 @@
     _set_storage(m, {
         'team_icon': '',
     })
->>>>>>> 8bab5315
 
 
 MIGRATIONS = [
@@ -378,12 +291,8 @@
     add_skype_and_sip, add_subscription_notified_and_forum,
     add_wiki_revision_change_date_index, fix_sqlalchemy_forum,
     new_forum_acl_system, add_attachment_mimetype, new_attachment_structure,
-<<<<<<< HEAD
     add_default_storage_values, add_blocked_hosts_storage, split_post_table,
     add_ikhaya_discussion_disabler, fix_forum_text_table, add_staticfile,
-    remove_unused_topic_column
-=======
-    add_default_storage_values, add_blocked_hosts_storage, add_member_title,
-    remove_unused_is_public, add_group_icon_cfg
->>>>>>> 8bab5315
+    remove_unused_topic_column, add_member_title, remove_unused_is_public,
+    add_group_icon_cfg
 ]