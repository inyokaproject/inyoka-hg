--- conflicted
+++ resolved
@@ -21,13 +21,6 @@
 #WORDS = ['<script>alert("XSS")</script>', '"><script>alert("XSS")</script><"',
 #         "'><script>alert('XSS')</script><'", '">', "'>"]
 
-<<<<<<< HEAD
-def word():
-    return choice(WORDS)
-
-
-def words(min=4, max=20):
-=======
 def word(markup=True):
     word = choice(WORDS)
     modifiers = ['[:%s:]', "'''%s'''", "''%s''", '__%s__', '[http://ubuntuusers.de %s]']
@@ -38,7 +31,6 @@
     return word
 
 def words(min=4, max=20, markup=True):
->>>>>>> e6b6d98a
     ws = []
     for i in xrange(randint(min, max)):
         w = word(markup)
