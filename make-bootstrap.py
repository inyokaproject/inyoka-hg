##!/usr/bin/env python
#!/usr/bin/env python
# -*- coding: utf-8 -*-
"""
    Inyoka Bootstrap Creation Script
    ~~~~~~~~~~~~~~~~~~~~~~~~

    Creates a bootstrap script for inyoka.

    :copyright: Copyright 2008 by Florian Apolloner.
    :license: GNU GPL.
"""

import os, subprocess

import virtualenv

EXTRA_TEXT = """
import tempfile, shutil

xapian_version = '1.0.6'
pil_version = '1.1.6'

def easy_install(package, home_dir, optional_args=None):
    optional_args = optional_args or []
    cmd = [os.path.join(home_dir, 'bin', 'easy_install')]
    cmd.extend(optional_args)
    cmd.append(package)
    call_subprocess(cmd)

def xapian_install(home_dir):
    folder = tempfile.mkdtemp(prefix='virtualenv')
    os.chdir(folder)

    call_subprocess(['wget', 'http://oligarchy.co.uk/xapian/%s/xapian-core-%s.tar.gz' %
                    (xapian_version, xapian_version)])
    call_subprocess(['tar', '-xzf', 'xapian-core-%s.tar.gz' % xapian_version])
    call_subprocess(['wget', 'http://oligarchy.co.uk/xapian/%s/xapian-bindings-%s.tar.gz' %
                    (xapian_version, xapian_version)])
    call_subprocess(['tar', '-xzf', 'xapian-bindings-%s.tar.gz' % xapian_version])

    os.chdir('xapian-core-' + xapian_version)
    call_subprocess(['./configure', '--prefix', os.path.join(home_dir, 'lib')])
    call_subprocess(['make'])
    call_subprocess(['make', 'install'])

    os.chdir('../xapian-bindings-' + xapian_version)
    call_subprocess(['./configure', '--with-python'], extra_env={
        'PYTHON':           os.path.join(home_dir, 'bin', 'python'),
        'XAPIAN_CONFIG':    os.path.join(folder, 'xapian-core-' +
                                         xapian_version, 'xapian-config')
    })
    call_subprocess(['make'])
    call_subprocess(['make', 'install'])

    shutil.rmtree(folder)

def pil_install(home_dir):
    folder = tempfile.mkdtemp(prefix='virtualenv')

    call_subprocess(['wget', 'http://effbot.org/downloads/Imaging-%s.tar.gz' % pil_version], cwd=folder)
    call_subprocess(['tar', '-xzf', 'Imaging-%s.tar.gz' % pil_version], cwd=folder)

    img_folder = os.path.join(folder, 'Imaging-%s' % pil_version)

    f1 = os.path.join(img_folder, 'setup_new.py')
    f2 = os.path.join(img_folder, 'setup.py')

    file(f1, 'w').write(file(f2).read().replace('import _tkinter', 'raise ImportError()'))

    cmd = [os.path.join(home_dir, 'bin', 'python')]
    cmd.extend([os.path.join(os.getcwd(), f1), 'install'])
    call_subprocess(cmd)

    shutil.rmtree(folder)

def after_install(options, home_dir):
    input = 'x'
    while not input.lower() in ('y', 'n'):
        input = raw_input('Install the neccessary header files via apt-get (y/n): ')
    if input.lower() == 'y':
        call_subprocess(['sudo', 'apt-get', 'install', 'libmemcache-dev', 'libxapian-dev', 'python-dev', 'swig'])
        call_subprocess(['sudo', 'apt-get', 'build-dep', 'python-mysqldb', 'python-imaging'])
    else:
        print 'Not installing developement headers.'
    easy_install('Jinja2', home_dir)
    easy_install('Werkzeug', home_dir)
    easy_install('Pygments', home_dir)
    easy_install('SQLAlchemy==0.4.6', home_dir)
    easy_install('simplejson', home_dir)
    easy_install('pytz', home_dir)
    easy_install('html5lib', home_dir)
    easy_install('dnspython', home_dir)
    easy_install('wsgiref', home_dir)
    easy_install('MySQL-python', home_dir)
    easy_install('http://feedparser.googlecode.com/files/feedparser-4.1.zip', home_dir)
    easy_install('http://code.djangoproject.com/svn/django/trunk/', home_dir)
    easy_install('http://gijsbert.org/downloads/cmemcache/cmemcache-0.95.tar.bz2', home_dir)
<<<<<<< HEAD
    xapian_install(os.path.abspath(home_dir))

=======
    xapian_install(home_dir)
    pil_install(home_dir)
>>>>>>> 9dd6a92c
"""

XAPIAN_INSTALL = """
"""

def main():
    print virtualenv.create_bootstrap_script(EXTRA_TEXT, python_version='2.4')

if __name__ == '__main__':
    main()<|MERGE_RESOLUTION|>--- conflicted
+++ resolved
@@ -52,6 +52,7 @@
     })
     call_subprocess(['make'])
     call_subprocess(['make', 'install'])
+    call_subprocess(['make install'])
 
     shutil.rmtree(folder)
 
@@ -96,13 +97,10 @@
     easy_install('http://feedparser.googlecode.com/files/feedparser-4.1.zip', home_dir)
     easy_install('http://code.djangoproject.com/svn/django/trunk/', home_dir)
     easy_install('http://gijsbert.org/downloads/cmemcache/cmemcache-0.95.tar.bz2', home_dir)
-<<<<<<< HEAD
     xapian_install(os.path.abspath(home_dir))
 
-=======
     xapian_install(home_dir)
     pil_install(home_dir)
->>>>>>> 9dd6a92c
 """
 
 XAPIAN_INSTALL = """
